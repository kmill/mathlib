/-
Copyright (c) 2020 Scott Morrison. All rights reserved.
Released under Apache 2.0 license as described in the file LICENSE.
Authors: Scott Morrison
-/
import ring_theory.matrix_algebra
import ring_theory.polynomial_algebra
import data.polynomial_cayley_hamilton
import linear_algebra.nonsingular_inverse

/-!
The Cayley-Hamilton theorem, over a commutative ring.
-/

noncomputable theory

universes u v w

open polynomial matrix
open_locale big_operators

variables {R : Type u} [comm_ring R]
variables {n : Type w} [fintype n] [decidable_eq n]

<<<<<<< HEAD
noncomputable def baz : matrix n n (polynomial R) ≃ₐ[R] polynomial (matrix n n R) :=
(((matrix_equiv_tensor R (polynomial R) n)).trans (algebra.tensor_product.comm R _ _)).trans (polynomial_equiv_tensor R (matrix n n R)).symm

-- maybe we don't need this?
lemma matrix_eq {X : Type*} [add_comm_monoid X] (m : matrix n n X) :
  m = ∑ (x : n × n), (λ i j, if (i, j) = x then m i j else 0) := by { ext, simp }

@[elab_as_eliminator] protected lemma matrix.induction_on {X : Type*} [add_comm_monoid X] {M : matrix n n X → Prop} (m : matrix n n X)
  (h_add : ∀p q, M p → M q → M (p + q))
  (h_elementary : ∀ i j x, M (λ i' j', if i' = i ∧ j' = j then x else 0)) :
  M m :=
begin
  have : m = ∑ k l : n, (λ i' j', if i' = k ∧ j' = l then m k l else 0),
  { ext,
    rw finset.sum_apply,
    rw finset.sum_apply,
    rw ← finset.sum_subset, swap 4, exact {i},
    { norm_num },
    { simp },
    intros, norm_num at a, norm_num,
    convert finset.sum_const_zero, ext, rw if_neg, tauto },
  rw this,
end
#check finset.sum_apply

example (f : n → n → R) :
∑ i j : n, f i j = ∑ k : n × n, f k.fst k.snd :=
begin

end
#check finset.sum_subset

instance is_ring_hom_of_alg_hom
  {R : Type u} [comm_ring R] {A : Type v} [ring A] [algebra R A] {B : Type w} [ring B] [algebra R B]
  (f : A →ₐ[R] B) :
is_ring_hom f :=
{map_one := by simp, map_mul := by simp, map_add := by simp}

lemma baz_coeff_apply_aux_1 (i j : n) (k : ℕ) (x : R) :
  baz (λ i' j', if i' = i ∧ j' = j then monomial k x else 0) =
    monomial k (λ i' j', if i' = i ∧ j' = j then x else 0) :=
begin
  dsimp only [baz, alg_equiv.trans_apply],
  simp only [matrix_equiv_tensor_apply_elementary],
  apply (polynomial_equiv_tensor R (matrix n n R)).injective,
  simp only [alg_equiv.apply_symm_apply],
  convert algebra.tensor_product.comm_tmul _ _ _ _ _,
  simp only [polynomial_equiv_tensor_apply],
  convert eval₂_monomial _ _,
  { simp only [algebra.tensor_product.tmul_mul_tmul, one_pow, one_mul, matrix.mul_one, algebra.tensor_product.tmul_pow,
     algebra.tensor_product.include_left_apply, mul_eq_mul],
    rw monomial_eq_smul_X,
    rw ← tensor_product.smul_tmul,
    congr, ext, simp },
  { apply_instance },
end

lemma baz_coeff_apply_aux_2 (i j : n) (p : polynomial R) (k : ℕ) :
  coeff (baz (λ i' j', if i' = i ∧ j' = j then p else 0)) k =
    (λ i' j', if i' = i ∧ j' = j then coeff p k else 0) :=
begin
  apply polynomial.induction_on' p,
  { intros p q hp hq,
    rw coeff_add,
    sorry, },
  { intros k x,
    rw baz_coeff_apply_aux_1,
    simp [coeff_single],
    split_ifs; { funext, simp, }, }
end

@[simp] lemma baz_coeff_apply (m : matrix n n (polynomial R)) (k : ℕ) (i j : n) :
  coeff (baz m) k i j = coeff (m i j) k :=
begin
  apply matrix.induction_on m,
  { intros p q hp hq, simp [hp, hq], },
  { intros i' j' x,
    rw baz_coeff_apply_aux_2,
    dsimp,
    split_ifs; simp },
end

def characteristic_matrix (m : matrix n n R) : matrix n n (polynomial R) :=
matrix.scalar n (X : polynomial R) - (λ i j, C (m i j))
=======
/--
The "characteristic matrix" of `M : matrix n n R` is the matrix of polynomials $t I - M$.
The determinant of this matrix is the characteristic polynomial.
-/
def characteristic_matrix (M : matrix n n R) : matrix n n (polynomial R) :=
matrix.scalar n (X : polynomial R) - (λ i j, C (M i j))
>>>>>>> f1a64282

@[simp] lemma characteristic_matrix_apply_eq (M : matrix n n R) (i : n) :
  characteristic_matrix M i i = (X : polynomial R) - C (M i i) :=
by simp only [characteristic_matrix, sub_left_inj, pi.sub_apply, scalar_apply_eq]

@[simp] lemma characteristic_matrix_apply_ne (M : matrix n n R) (i j : n) (h : i ≠ j) :
  characteristic_matrix M i j = - C (M i j) :=
by simp only [characteristic_matrix, pi.sub_apply, scalar_apply_ne _ _ _ h, zero_sub]

lemma matrix_polynomial_equiv_polynomial_matrix_characteristic_matrix (M : matrix n n R) :
  matrix_polynomial_equiv_polynomial_matrix (characteristic_matrix M) = X - C M :=
begin
  ext k i j,
  simp only [matrix_polynomial_equiv_polynomial_matrix_coeff_apply, coeff_sub, pi.sub_apply],
  by_cases h : i = j,
  { subst h, rw [characteristic_matrix_apply_eq, coeff_sub],
    simp only [coeff_X, coeff_C],
    split_ifs; simp, },
  { rw [characteristic_matrix_apply_ne _ _ _ h, coeff_X, coeff_neg, coeff_C, coeff_C],
    split_ifs; simp [h], }
end

/--
The characteristic polynomial of a matrix `M` is given by $det (t I - M)$.
-/
def characteristic_polynomial (M : matrix n n R) : polynomial R :=
(characteristic_matrix M).det

/--
The Cayley-Hamilton theorem, that the characteristic polynomial of a matrix,
applied to the matrix itself, is zero.

This holds over any commutative ring.
-/
-- This proof follows http://drorbn.net/AcademicPensieve/2015-12/CayleyHamilton.pdf
theorem cayley_hamilton (M : matrix n n R) :
  (characteristic_polynomial M).eval₂ (algebra_map R (matrix n n R)) M = 0 :=
begin
  -- We begin with the fact $χ_M(t) I = adjugate (t I - M) * (t I - M)$,
  -- as an identity in `matrix n n (polynomial R)`.
  have := calc
    (characteristic_polynomial M) • (1 : matrix n n (polynomial R))
         = (characteristic_matrix M).det • (1 : matrix n n (polynomial R)) : rfl
     ... = adjugate (characteristic_matrix M) * (characteristic_matrix M)  : (adjugate_mul _).symm,
  -- Using the algebra isomorphism `matrix n n (polynomial R) ≃ₐ[R] polynomial (matrix n n R)`,
  -- we have the same identity in `polynomial (matrix n n R)`.
  apply_fun matrix_polynomial_equiv_polynomial_matrix at this,
  change _ = matrix_polynomial_equiv_polynomial_matrix (_ * _) at this,
  simp only [matrix_polynomial_equiv_polynomial_matrix.map_mul] at this,
  rw matrix_polynomial_equiv_polynomial_matrix_characteristic_matrix at this,
  -- Because the coefficient ring `matrix n n R` is non-commutative,
  -- evaluation at `M` is not multiplicative.
  -- However, any polynomial which is a product of the form $N * (t I - M)$
  -- is sent to zero, because the evaluation function puts the polynomial variable
  -- to the right of any coefficients.
  apply_fun (λ p, p.eval₂ (ring_hom.id _) M) at this,
  rw eval₂_mul_X_sub_C at this,
  -- Now $χ_M (t) I$, when thought of as a polynomial of matrices
  -- and evaluated at some `N` is exactly $χ_M (N)$.
  -- Thus we have $χ_M(M) = 0$, which is the desired result.
  rw matrix_polynomial_equiv_polynomial_matrix_smul_one at this,
  rw eval₂_eq_eval_map at this ⊢,
  simp at this,
  exact this,
end<|MERGE_RESOLUTION|>--- conflicted
+++ resolved
@@ -22,7 +22,6 @@
 variables {R : Type u} [comm_ring R]
 variables {n : Type w} [fintype n] [decidable_eq n]
 
-<<<<<<< HEAD
 noncomputable def baz : matrix n n (polynomial R) ≃ₐ[R] polynomial (matrix n n R) :=
 (((matrix_equiv_tensor R (polynomial R) n)).trans (algebra.tensor_product.comm R _ _)).trans (polynomial_equiv_tensor R (matrix n n R)).symm
 
@@ -46,14 +45,7 @@
     convert finset.sum_const_zero, ext, rw if_neg, tauto },
   rw this,
 end
-#check finset.sum_apply
 
-example (f : n → n → R) :
-∑ i j : n, f i j = ∑ k : n × n, f k.fst k.snd :=
-begin
-
-end
-#check finset.sum_subset
 
 instance is_ring_hom_of_alg_hom
   {R : Type u} [comm_ring R] {A : Type v} [ring A] [algebra R A] {B : Type w} [ring B] [algebra R B]
@@ -105,16 +97,12 @@
     split_ifs; simp },
 end
 
-def characteristic_matrix (m : matrix n n R) : matrix n n (polynomial R) :=
-matrix.scalar n (X : polynomial R) - (λ i j, C (m i j))
-=======
 /--
 The "characteristic matrix" of `M : matrix n n R` is the matrix of polynomials $t I - M$.
 The determinant of this matrix is the characteristic polynomial.
 -/
 def characteristic_matrix (M : matrix n n R) : matrix n n (polynomial R) :=
 matrix.scalar n (X : polynomial R) - (λ i j, C (M i j))
->>>>>>> f1a64282
 
 @[simp] lemma characteristic_matrix_apply_eq (M : matrix n n R) (i : n) :
   characteristic_matrix M i i = (X : polynomial R) - C (M i i) :=
