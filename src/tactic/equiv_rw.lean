/-
Copyright (c) 2019 Scott Morrison. All rights reserved.
Released under Apache 2.0 license as described in the file LICENSE.
Authors: Scott Morrison
-/
import category.equiv_functor
import tactic.simp_result

/-!
# The `equiv_rw` tactic transports goals or hypotheses along equivalences.

The basic syntax is `equiv_rw e`, where `e : α ≃ β` is an equivalence.
This will try to replace occurrences of `α` in the goal with `β`, for example
transforming
* `⊢ α` to `⊢ β`,
* `⊢ option α` to `⊢ option β`
* `⊢ {a // P}` to `{b // P (⇑(equiv.symm e) b)}`

The tactic can also be used to rewrite hypotheses, using the syntax `equiv_rw e at h`.

## Implementation details

The main internal function is `equiv_rw_type e t`,
which attempts to turn an expression `e : α ≃ β` into a new equivalence with left hand side `t`.
As an example, with `t = option α`, it will generate `functor.map_equiv option e`.

This is achieved by generating a new synthetic goal `%%t ≃ _`,
and calling `solve_by_elim` with an appropriate set of congruence lemmas.
To avoid having to specify the relevant congruence lemmas by hand,
we mostly rely on `equiv_functor.map_equiv` and `bifunctor.map_equiv`
along with some structural congruence lemmas such as
* `equiv.arrow_congr'`,
* `equiv.subtype_equiv_of_subtype'`,
* `equiv.sigma_congr_left'`, and
* `equiv.Pi_congr_left'`.

The main `equiv_rw` function, when operating on the goal, simply generates a new equivalence `e'`
with left hand side matching the target, and calls `apply e'.inv_fun`.

When operating on a hypothesis `x : α`, we introduce a new fact `h : x = e.symm (e x)`,
revert this, and then attempt to `generalize`, replacing all occurrences of `e x` with a new constant `y`,
before `intro`ing and `subst`ing `h`, and renaming `y` back to `x`.

## Future improvements
In a future PR I anticipate that `derive equiv_functor` should work on many examples,
(internally using `transport`, which is in turn based on `equiv_rw`)
and we can incrementally bootstrap the strength of `equiv_rw`.

An ambitious project might be to add `equiv_rw!`,
a tactic which, when failing to find appropriate `equiv_functor` instances,
attempts to `derive` them on the spot.

For now `equiv_rw` is entirely based on `equiv`,
but the framework can readily be generalised to also work with other types of equivalences,
for example specific notations such as ring equivalence (`≃+*`),
or general categorical isomorphisms (`≅`).

This will allow us to transport across more general types of equivalences,
but this will wait for another subsequent PR.
-/

namespace tactic

/-- A list of lemmas used for constructing congruence equivalences. -/

-- Although this looks 'hard-coded', in fact the lemma `equiv_functor.map_equiv`
-- allows us to extend `equiv_rw` simply by constructing new instance so `equiv_functor`.

-- TODO: We should also use `category_theory.functorial` and `category_theory.hygienic` instances.
-- (example goal: we could rewrite along an isomorphism of rings (either as `R ≅ S` or `R ≃+* S`)
-- and turn an `x : mv_polynomial σ R` into an `x : mv_polynomial σ S`.).

meta def equiv_congr_lemmas : tactic (list expr) :=
do exprs ←
  [
  `equiv.of_iff,
  -- TODO decide what to do with this; it's an equiv_bifunctor?
  `equiv.equiv_congr,
  -- The function arrow is technically a bifunctor `Typeᵒᵖ → Type → Type`,
  -- but the pattern matcher will never see this.
  `equiv.arrow_congr',
  -- Allow rewriting in subtypes:
  `equiv.subtype_equiv_of_subtype',
  -- Allow rewriting in the first component of a sigma-type:
  `equiv.sigma_congr_left',
  -- Allow rewriting ∀s:
  -- (You might think that repeated application of `equiv.forall_congr'
  -- would handle the higher arity cases, but unfortunately unification is not clever enough.)
  `equiv.forall₃_congr',
  `equiv.forall₂_congr',
  `equiv.forall_congr',
  -- Allow rewriting in argument of Pi types:
   `equiv.Pi_congr_left',
  -- Handles `sum` and `prod`, and many others:
  `bifunctor.map_equiv,
  -- Handles `list`, `option`, `unique`, and many others:
  `equiv_functor.map_equiv,
  -- We have to filter results to ensure we don't cheat and use exclusively `equiv.refl` and `iff.refl`!
  `equiv.refl,
  `iff.refl
  ].mmap (λ n, try_core (mk_const n)),
  return (exprs.map option.to_list).join -- TODO: implement `.mfilter_map mk_const`?

declare_trace equiv_rw_type

/--
Configuration structure for `equiv_rw`.

* `max_depth` bounds the search depth for equivalences to rewrite along.
  The default value is 10.
  (e.g., if you're rewriting along `e : α ≃ β`, and `max_depth := 2`,
  you can rewrite `option (option α))` but not `option (option (option α))`.
-/
meta structure equiv_rw_cfg :=
(max_depth : ℕ := 10)

/--
Implementation of `equiv_rw_type`, using `solve_by_elim`.
Expects a goal of the form `t ≃ _`,
and tries to solve it using `eq : α ≃ β` and congruence lemmas.
-/
meta def equiv_rw_type_core (eq : expr) (cfg : equiv_rw_cfg) : tactic unit :=
do
  -- Assemble the relevant lemmas.
  equiv_congr_lemmas ← equiv_congr_lemmas,
  /-
    We now call `solve_by_elim` to try to generate the requested equivalence.
    There are a few subtleties!
    * We make sure that `eq` is the first lemma, so it is applied whenever possible.
    * In `equiv_congr_lemmas`, we put `equiv.refl` last so it is only used when it is not possible
      to descend further.
    * Since some congruence lemmas generate subgoals with `∀` statements,
      we use the `pre_apply` subtactic of `solve_by_elim` to preprocess each new goal with `intros`.
  -/
  solve_by_elim
  { use_symmetry := false,
    use_exfalso := false,
    lemmas := some (eq :: equiv_congr_lemmas),
    max_depth := cfg.max_depth,
    -- Subgoals may contain function types,
    -- and we want to continue trying to construct equivalences after the binders.
    pre_apply := tactic.intros >> skip,
    -- If solve_by_elim gets stuck, make sure it isn't because there's a later `≃` or `↔` goal
    -- that we should still attempt.
    discharger :=  `[show _ ≃ _] <|> `[show _ ↔ _] <|>
      trace_if_enabled `equiv_rw_type "Failed, no congruence lemma applied!" >> failed,
    -- We use the `accept` tactic in `solve_by_elim` to provide tracing.
    accept := λ goals, lock_tactic_state (do
      when_tracing `equiv_rw_type (do
        goals.mmap pp >>= λ goals, trace format!"So far, we've built: {goals}"),
      done <|>
      when_tracing `equiv_rw_type (do
        gs ← get_goals,
        gs ← gs.mmap (λ g, infer_type g >>= pp),
        trace format!"Attempting to adapt to {gs}")) }

/--
`equiv_rw_type e t` rewrites the type `t` using the equivalence `e : α ≃ β`,
returning a new equivalence `t ≃ t'`.
-/
meta def equiv_rw_type (eqv : expr) (ty : expr) (cfg : equiv_rw_cfg) : tactic expr :=
do
  when_tracing `equiv_rw_type (do
    ty_pp ← pp ty,
    eqv_pp ← pp eqv,
    eqv_ty_pp ← infer_type eqv >>= pp,
    trace format!"Attempting to rewrite the type `{ty_pp}` using `{eqv_pp} : {eqv_ty_pp}`."),
  `(_ ≃ _) ← infer_type eqv | fail format!"{eqv} must be an `equiv`",
  -- We prepare a synthetic goal of type `(%%ty ≃ _)`, for some placeholder right hand side.
  equiv_ty ← to_expr ``(%%ty ≃ _),
  -- Now call `equiv_rw_type_core`.
  new_eqv ← prod.snd <$> (solve_aux equiv_ty $ equiv_rw_type_core eqv cfg),
  -- Check that we actually used the equivalence `eq`
  -- (`equiv_rw_type_core` will always find `equiv.refl`, but hopefully only after all other possibilities)
  new_eqv ← instantiate_mvars new_eqv,
  guard (eqv.occurs new_eqv) <|> (do
    eqv_pp ← pp eqv,
    ty_pp ← pp ty,
    fail format!"Could not construct an equivalence from {eqv_pp} of the form: {ty_pp} ≃ _"),
  -- Finally we simplify the resulting equivalence,
  -- to compress away some `map_equiv equiv.refl` subexpressions.
  prod.fst <$> new_eqv.simp {fail_if_unchanged := ff}

mk_simp_attribute equiv_rw_simp "The simpset `equiv_rw_simp` is used by the tactic `equiv_rw` to
simplify applications of equivalences and their inverses."

attribute [equiv_rw_simp] equiv.symm_symm equiv.apply_symm_apply equiv.symm_apply_apply

/--
Attempt to replace the hypothesis with name `x`
by transporting it along the equivalence in `e : α ≃ β`.
-/
meta def equiv_rw_hyp (x : name) (e : expr) (cfg : equiv_rw_cfg := {}) : tactic unit :=
-- We call `dsimp_result` to perform the beta redex introduced by `revert`
dsimp_result (do
  x' ← get_local x,
  x_ty ← infer_type x',
  -- Adapt `e` to an equivalence with left-hand-side `x_ty`.
  e ← equiv_rw_type e x_ty cfg,
  eq ← to_expr ``(%%x' = equiv.symm %%e (equiv.to_fun %%e %%x')),
  prf ← to_expr ``((equiv.symm_apply_apply %%e %%x').symm),
  h ← note_anon eq prf,
  -- Revert the new hypothesis, so it is also part of the goal.
  revert h,
  ex ← to_expr ``(equiv.to_fun %%e %%x'),
  -- Now call `generalize`,
  -- attempting to replace all occurrences of `e x`,
  -- calling it for now `j : β`, with `k : x = e.symm j`.
  generalize ex (by apply_opt_param) transparency.none,
  -- Reintroduce `x` (now of type `b`), and the hypothesis `h`.
  intro x,
  h ← intro1,
  -- We may need to unfreeze `x` before we can `subst` or `clear` it.
  unfreeze x',
  -- Finally, if we're working on properties, substitute along `h`, then do some cleanup,
  -- and if we're working on data, just throw out the old `x`.
  b ← target >>= is_prop,
  if b then do
    subst h,
    `[try { simp only [] with equiv_rw_simp }]
  else
    clear' tt (native.rb_map.set_of_list [x']) <|>
      fail format!"equiv_rw expected to be able to clear the original hypothesis {x}, but couldn't.",
<<<<<<< HEAD
  skip
=======
  skip)
  {fail_if_unchanged := ff} tt -- call `dsimp_result` with `no_defaults := tt`.
>>>>>>> 4fa29249

/-- Rewrite the goal using an equiv `e`. -/
meta def equiv_rw_target (e : expr) (cfg : equiv_rw_cfg := {}) : tactic unit :=
do
  t ← target,
  e ← equiv_rw_type e t cfg,
  s ← to_expr ``(equiv.inv_fun %%e),
  tactic.eapply s,
  skip

end tactic

namespace tactic.interactive
open lean.parser
open interactive interactive.types
open tactic

local postfix `?`:9001 := optional

/--
`equiv_rw e at h`, where `h : α` is a hypothesis, and `e : α ≃ β`,
will attempt to transport `h` along `e`, producing a new hypothesis `h : β`,
with all occurrences of `h` in other hypotheses and the goal replaced with `e.symm h`.

`equiv_rw e` will attempt to transport the goal along an equivalence `e : α ≃ β`.
In its minimal form it replaces the goal `⊢ α` with `⊢ β` by calling `apply e.inv_fun`.

`equiv_rw` will also try rewriting under (equiv_)functors, so can turn
a hypothesis `h : list α` into `h : list β` or
a goal `⊢ unique α` into `⊢ unique β`.

The maximum search depth for rewriting in subexpressions is controlled by
`equiv_rw e {max_depth := n}`.
-/
meta def equiv_rw (e : parse texpr) (loc : parse $ (tk "at" *> ident)?) (cfg : equiv_rw_cfg := {}) : itactic :=
do e ← to_expr e,
   match loc with
   | (some hyp) := equiv_rw_hyp hyp e cfg
   | none := equiv_rw_target e cfg
   end

add_tactic_doc
{ name        := "equiv_rw",
  category    := doc_category.tactic,
  decl_names  := [`tactic.interactive.equiv_rw],
  tags        := ["rewriting", "equiv", "transport"] }

/--
Solve a goal of the form `t ≃ _`,
by constructing an equivalence from `e : α ≃ β`.
This is the same equivalence that `equiv_rw` would use to rewrite a term of type `t`.

A typical usage might be:
```
have e' : option α ≃ option β := by equiv_rw_type e
```
-/
meta def equiv_rw_type (e : parse texpr) (cfg : equiv_rw_cfg := {}) : itactic :=
do
 `(%%t ≃ _) ← target | fail "`equiv_rw_type` solves goals of the form `t ≃ _`.",
 e ← to_expr e,
 tactic.equiv_rw_type e t cfg >>= tactic.exact

add_tactic_doc
{ name        := "equiv_rw_type",
  category    := doc_category.tactic,
  decl_names  := [`tactic.interactive.equiv_rw_type],
  tags        := ["rewriting", "equiv", "transport"] }

end tactic.interactive<|MERGE_RESOLUTION|>--- conflicted
+++ resolved
@@ -221,12 +221,8 @@
   else
     clear' tt (native.rb_map.set_of_list [x']) <|>
       fail format!"equiv_rw expected to be able to clear the original hypothesis {x}, but couldn't.",
-<<<<<<< HEAD
-  skip
-=======
   skip)
   {fail_if_unchanged := ff} tt -- call `dsimp_result` with `no_defaults := tt`.
->>>>>>> 4fa29249
 
 /-- Rewrite the goal using an equiv `e`. -/
 meta def equiv_rw_target (e : expr) (cfg : equiv_rw_cfg := {}) : tactic unit :=
