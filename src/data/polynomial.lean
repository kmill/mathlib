/-
Copyright (c) 2018 Chris Hughes. All rights reserved.
Released under Apache 2.0 license as described in the file LICENSE.
Authors: Chris Hughes, Johannes Hölzl, Scott Morrison, Jens Wagemaker

Theory of univariate polynomials, represented as `add_monoid_algebra α ℕ`, where α is a commutative semiring.
-/
import data.monoid_algebra ring_theory.algebra
import algebra.gcd_domain ring_theory.euclidean_domain ring_theory.multiplicity
import tactic.ring_exp

noncomputable theory
local attribute [instance, priority 100] classical.prop_decidable

local attribute [instance, priority 10] is_semiring_hom.comp is_ring_hom.comp

/-- `polynomial α` is the type of univariate polynomials over `α`.

Polynomials should be seen as (semi-)rings with the additional constructor `X`.
The embedding from α is called `C`. -/
def polynomial (α : Type*) [comm_semiring α] := add_monoid_algebra α ℕ

open finsupp finset add_monoid_algebra

namespace polynomial
universes u v
variables {α : Type u} {β : Type v} {a b : α} {m n : ℕ}

section comm_semiring
variables [comm_semiring α] {p q r : polynomial α}

instance : inhabited (polynomial α) := finsupp.inhabited
instance : comm_semiring (polynomial α) := add_monoid_algebra.comm_semiring
instance : has_scalar α (polynomial α) := add_monoid_algebra.has_scalar
instance : semimodule α (polynomial α) := add_monoid_algebra.semimodule

/-- the coercion turning a `polynomial` into the function which reports the coefficient of a given monomial `X^n` -/
def coeff_coe_to_fun : has_coe_to_fun (polynomial α) :=
finsupp.has_coe_to_fun

local attribute [instance] coeff_coe_to_fun

@[simp] lemma support_zero : (0 : polynomial α).support = ∅ := rfl

/-- `monomial s a` is the monomial `a * X^s` -/
@[reducible]
def monomial (n : ℕ) (a : α) : polynomial α := finsupp.single n a

/-- `C a` is the constant polynomial `a`. -/
def C (a : α) : polynomial α := monomial 0 a

/-- `X` is the polynomial variable (aka indeterminant). -/
def X : polynomial α := monomial 1 1

/-- coeff p n is the coefficient of X^n in p -/
def coeff (p : polynomial α) := p.to_fun

@[simp] lemma coeff_mk (s) (f) (h) : coeff (finsupp.mk s f h : polynomial α) = f := rfl

instance [has_repr α] : has_repr (polynomial α) :=
⟨λ p, if p = 0 then "0"
  else (p.support.sort (≤)).foldr
    (λ n a, a ++ (if a = "" then "" else " + ") ++
      if n = 0
        then "C (" ++ repr (coeff p n) ++ ")"
        else if n = 1
          then if (coeff p n) = 1 then "X" else "C (" ++ repr (coeff p n) ++ ") * X"
          else if (coeff p n) = 1 then "X ^ " ++ repr n
            else "C (" ++ repr (coeff p n) ++ ") * X ^ " ++ repr n) ""⟩

theorem ext_iff {p q : polynomial α} : p = q ↔ ∀ n, coeff p n = coeff q n :=
⟨λ h n, h ▸ rfl, finsupp.ext⟩

@[ext] lemma ext {p q : polynomial α} : (∀ n, coeff p n = coeff q n) → p = q :=
(@ext_iff _ _ p q).2

/-- `degree p` is the degree of the polynomial `p`, i.e. the largest `X`-exponent in `p`.
`degree p = some n` when `p ≠ 0` and `n` is the highest power of `X` that appears in `p`, otherwise
`degree 0 = ⊥`. -/
def degree (p : polynomial α) : with_bot ℕ := p.support.sup some

lemma degree_lt_wf : well_founded (λp q : polynomial α, degree p < degree q) :=
inv_image.wf degree (with_bot.well_founded_lt nat.lt_wf)

instance : has_well_founded (polynomial α) := ⟨_, degree_lt_wf⟩

/-- `nat_degree p` forces `degree p` to ℕ, by defining nat_degree 0 = 0. -/
def nat_degree (p : polynomial α) : ℕ := (degree p).get_or_else 0

lemma single_eq_C_mul_X : ∀{n}, monomial n a = C a * X^n
| 0     := (mul_one _).symm
| (n+1) :=
  calc monomial (n + 1) a = monomial n a * X : by rw [X, single_mul_single, mul_one]
    ... = (C a * X^n) * X : by rw [single_eq_C_mul_X]
    ... = C a * X^(n+1) : by simp only [pow_add, mul_assoc, pow_one]

lemma sum_C_mul_X_eq (p : polynomial α) : p.sum (λn a, C a * X^n) = p :=
eq.trans (sum_congr rfl $ assume n hn, single_eq_C_mul_X.symm) (finsupp.sum_single _)

@[elab_as_eliminator] protected lemma induction_on {M : polynomial α → Prop} (p : polynomial α)
  (h_C : ∀a, M (C a))
  (h_add : ∀p q, M p → M q → M (p + q))
  (h_monomial : ∀(n : ℕ) (a : α), M (C a * X^n) → M (C a * X^(n+1))) :
  M p :=
have ∀{n:ℕ} {a}, M (C a * X^n),
begin
  assume n a,
  induction n with n ih,
  { simp only [pow_zero, mul_one, h_C] },
  { exact h_monomial _ _ ih }
end,
finsupp.induction p
  (suffices M (C 0), by { convert this, exact single_zero.symm, },
    h_C 0)
  (assume n a p _ _ hp, suffices M (C a * X^n + p), by { convert this, exact single_eq_C_mul_X },
    h_add _ _ this hp)

@[simp] lemma C_0 : C (0 : α) = 0 := single_zero

@[simp] lemma C_1 : C (1 : α) = 1 := rfl

@[simp] lemma C_mul : C (a * b) = C a * C b :=
(@single_mul_single _ _ _ _ 0 0 a b).symm

@[simp] lemma C_add : C (a + b) = C a + C b := finsupp.single_add

instance C.is_semiring_hom : is_semiring_hom (C : α → polynomial α) :=
⟨C_0, C_1, λ _ _, C_add, λ _ _, C_mul⟩

@[simp] lemma C_pow : C (a ^ n) = C a ^ n := is_semiring_hom.map_pow _ _ _

lemma nat_cast_eq_C (n : ℕ) : (n : polynomial α) = C n :=
by refine (nat.eq_cast (λ n, C (n : α)) _ _ _ n).symm; simp

section coeff

lemma apply_eq_coeff : p n = coeff p n := rfl

@[simp] lemma coeff_zero (n : ℕ) : coeff (0 : polynomial α) n = 0 := rfl

lemma coeff_single : coeff (single n a) m = if n = m then a else 0 :=
by { dsimp [single, finsupp.single], congr }

@[simp] lemma coeff_one_zero : coeff (1 : polynomial α) 0 = 1 :=
coeff_single

@[simp] lemma coeff_add (p q : polynomial α) (n : ℕ) : coeff (p + q) n = coeff p n + coeff q n := rfl

instance coeff.is_add_monoid_hom {n : ℕ} : is_add_monoid_hom (λ p : polynomial α, p.coeff n) :=
{ map_add  := λ p q, coeff_add p q n,
  map_zero := coeff_zero _ }

lemma coeff_C : coeff (C a) n = ite (n = 0) a 0 :=
by simp [coeff, eq_comm, C, monomial, single]; congr

@[simp] lemma coeff_C_zero : coeff (C a) 0 = a := coeff_single

@[simp] lemma coeff_X_one : coeff (X : polynomial α) 1 = 1 := coeff_single

@[simp] lemma coeff_X_zero : coeff (X : polynomial α) 0 = 0 := coeff_single

lemma coeff_X : coeff (X : polynomial α) n = if 1 = n then 1 else 0 := coeff_single

lemma coeff_C_mul_X (x : α) (k n : ℕ) :
  coeff (C x * X^k : polynomial α) n = if n = k then x else 0 :=
by rw [← single_eq_C_mul_X]; simp [monomial, single, eq_comm, coeff]; congr

lemma coeff_sum [comm_semiring β] (n : ℕ) (f : ℕ → α → polynomial β) :
  coeff (p.sum f) n = p.sum (λ a b, coeff (f a b) n) := finsupp.sum_apply

@[simp] lemma coeff_C_mul (p : polynomial α) : coeff (C a * p) n = a * coeff p n :=
begin
  conv in (a * _) { rw [← @sum_single _ _ _ p, coeff_sum] },
  rw [mul_def, C, sum_single_index],
  { simp [coeff_single, finsupp.mul_sum, coeff_sum],
    apply sum_congr rfl,
    assume i hi, by_cases i = n; simp [h] },
  { simp [finsupp.sum], apply add_monoid.smul_zero }, -- TODO why doesn't simp do this?
end

@[simp] lemma coeff_smul (p : polynomial α) (r : α) (n : ℕ) :
coeff (r • p) n = r * coeff p n := finsupp.smul_apply

lemma C_mul' (a : α) (f : polynomial α) : C a * f = a • f :=
ext $ λ n, coeff_C_mul f

@[simp, priority 990]
lemma coeff_one (n : ℕ) : coeff (1 : polynomial α) n = if 0 = n then 1 else 0 :=
coeff_single

@[simp] lemma coeff_X_pow (k n : ℕ) :
  coeff (X^k : polynomial α) n = if n = k then 1 else 0 :=
by simpa only [C_1, one_mul] using coeff_C_mul_X (1:α) k n

lemma coeff_mul (p q : polynomial α) (n : ℕ) :
  coeff (p * q) n = (nat.antidiagonal n).sum (λ x, coeff p x.1 * coeff q x.2) :=
have hite : ∀ a : ℕ × ℕ, ite (a.1 + a.2 = n) (coeff p (a.fst) * coeff q (a.snd)) 0 ≠ 0
    → a.1 + a.2 = n, from λ a ha, by_contradiction
  (λ h, absurd (eq.refl (0 : α)) (by rwa if_neg h at ha)),
calc coeff (p * q) n = p.support.sum (λ a, q.support.sum
    (λ b, ite (a + b = n) (coeff p a * coeff q b) 0)) :
  by simp only [mul_def, coeff_sum, coeff_single]; refl
... = (p.support.product q.support).sum
    (λ v : ℕ × ℕ, ite (v.1 + v.2 = n) (coeff p v.1 * coeff q v.2) 0) :
  by rw sum_product
... = (nat.antidiagonal n).sum (λ x, coeff p x.1 * coeff q x.2) :
begin
  refine sum_bij_ne_zero (λ x _ _, x)
  (λ x _ hx, nat.mem_antidiagonal.2 (hite x hx)) (λ _ _ _ _ _ _ h, h)
  (λ x h₁ h₂, ⟨x, _, _, rfl⟩) _,
  { rw [mem_product, mem_support_iff, mem_support_iff],
    exact ⟨ne_zero_of_mul_ne_zero_right h₂, ne_zero_of_mul_ne_zero_left h₂⟩ },
  { rw nat.mem_antidiagonal at h₁, rwa [if_pos h₁] },
  { intros x h hx, rw [if_pos (hite x hx)] }
end

theorem coeff_mul_X_pow (p : polynomial α) (n d : ℕ) :
  coeff (p * polynomial.X ^ n) (d + n) = coeff p d :=
begin
  rw [coeff_mul, sum_eq_single (d,n), coeff_X_pow, if_pos rfl, mul_one],
  { rintros ⟨i,j⟩ h1 h2, rw [coeff_X_pow, if_neg, mul_zero], rintro rfl, apply h2,
    rw [nat.mem_antidiagonal, add_right_cancel_iff] at h1, subst h1 },
  { exact λ h1, (h1 (nat.mem_antidiagonal.2 rfl)).elim }
end

theorem coeff_mul_X (p : polynomial α) (n : ℕ) :
  coeff (p * X) (n + 1) = coeff p n :=
by simpa only [pow_one] using coeff_mul_X_pow p 1 n

theorem mul_X_pow_eq_zero {p : polynomial α} {n : ℕ}
  (H : p * X ^ n = 0) : p = 0 :=
ext $ λ k, (coeff_mul_X_pow p n k).symm.trans $ ext_iff.1 H (k+n)

end coeff

lemma C_inj : C a = C b ↔ a = b :=
⟨λ h, coeff_C_zero.symm.trans (h.symm ▸ coeff_C_zero), congr_arg C⟩

section eval₂
variables [semiring β]
variables (f : α → β) (x : β)
open is_semiring_hom

/-- Evaluate a polynomial `p` given a ring hom `f` from the scalar ring
  to the target and a value `x` for the variable in the target -/
def eval₂ (p : polynomial α) : β :=
p.sum (λ e a, f a * x ^ e)

variables [is_semiring_hom f]

@[simp] lemma eval₂_C : (C a).eval₂ f x = f a :=
(sum_single_index $ by rw [map_zero f, zero_mul]).trans $ by rw [pow_zero, mul_one]

@[simp] lemma eval₂_X : X.eval₂ f x = x :=
(sum_single_index $ by rw [map_zero f, zero_mul]).trans $ by rw [map_one f, one_mul, pow_one]

@[simp] lemma eval₂_zero : (0 : polynomial α).eval₂ f x = 0 :=
finsupp.sum_zero_index

@[simp] lemma eval₂_add : (p + q).eval₂ f x = p.eval₂ f x + q.eval₂ f x :=
finsupp.sum_add_index
  (λ _, by rw [map_zero f, zero_mul])
  (λ _ _ _, by rw [map_add f, add_mul])

@[simp] lemma eval₂_one : (1 : polynomial α).eval₂ f x = 1 :=
by rw [← C_1, eval₂_C, map_one f]

instance eval₂.is_add_monoid_hom : is_add_monoid_hom (eval₂ f x) :=
{ map_zero := eval₂_zero _ _, map_add := λ _ _, eval₂_add _ _ }

end eval₂

section eval₂
variables [comm_semiring β]
variables (f : α → β) [is_semiring_hom f] (x : β)
open is_semiring_hom

@[simp] lemma eval₂_mul : (p * q).eval₂ f x = p.eval₂ f x * q.eval₂ f x :=
begin
  dunfold eval₂,
  rw [mul_def, finsupp.sum_mul _ p], simp only [finsupp.mul_sum _ q], rw [sum_sum_index],
  { apply sum_congr rfl, assume i hi, dsimp only, rw [sum_sum_index],
    { apply sum_congr rfl, assume j hj, dsimp only,
      rw [sum_single_index, map_mul f, pow_add],
      { simp only [mul_assoc, mul_left_comm] },
      { rw [map_zero f, zero_mul] } },
    { intro, rw [map_zero f, zero_mul] },
    { intros, rw [map_add f, add_mul] } },
  { intro, rw [map_zero f, zero_mul] },
  { intros, rw [map_add f, add_mul] }
end

instance eval₂.is_semiring_hom : is_semiring_hom (eval₂ f x) :=
⟨eval₂_zero _ _, eval₂_one _ _, λ _ _, eval₂_add _ _, λ _ _, eval₂_mul _ _⟩

/-- `eval₂` as a `ring_hom` -/
def eval₂_ring_hom (f : α →+* β) (x) : polynomial α →+* β :=
ring_hom.of (eval₂ f x)

@[simp] lemma coe_eval₂_ring_hom (f : α →+* β) (x) : ⇑(eval₂_ring_hom f x) = eval₂ f x := rfl

lemma eval₂_pow (n : ℕ) : (p ^ n).eval₂ f x = p.eval₂ f x ^ n := map_pow _ _ _

lemma eval₂_sum (p : polynomial α) (g : ℕ → α → polynomial α) (x : β) :
  (p.sum g).eval₂ f x = p.sum (λ n a, (g n a).eval₂ f x) :=
finsupp.sum_sum_index (by simp [is_add_monoid_hom.map_zero f])
  (by intros; simp [right_distrib, is_add_monoid_hom.map_add f])

end eval₂

section eval
variable {x : α}

/-- `eval x p` is the evaluation of the polynomial `p` at `x` -/
def eval : α → polynomial α → α := eval₂ id

@[simp] lemma eval_C : (C a).eval x = a := eval₂_C _ _

@[simp] lemma eval_X : X.eval x = x := eval₂_X _ _

@[simp] lemma eval_zero : (0 : polynomial α).eval x = 0 :=  eval₂_zero _ _

@[simp] lemma eval_add : (p + q).eval x = p.eval x + q.eval x := eval₂_add _ _

@[simp] lemma eval_one : (1 : polynomial α).eval x = 1 := eval₂_one _ _

@[simp] lemma eval_mul : (p * q).eval x = p.eval x * q.eval x := eval₂_mul _ _

instance eval.is_semiring_hom : is_semiring_hom (eval x) := eval₂.is_semiring_hom _ _

@[simp] lemma eval_pow (n : ℕ) : (p ^ n).eval x = p.eval x ^ n := eval₂_pow _ _ _

lemma eval_sum (p : polynomial α) (f : ℕ → α → polynomial α) (x : α) :
  (p.sum f).eval x = p.sum (λ n a, (f n a).eval x) :=
eval₂_sum _ _ _ _

lemma eval₂_hom [comm_semiring β] (f : α → β) [is_semiring_hom f] (x : α) :
  p.eval₂ f (f x) = f (p.eval x) :=
polynomial.induction_on p
  (by simp)
  (by simp [is_semiring_hom.map_add f] {contextual := tt})
  (by simp [is_semiring_hom.map_mul f, eval_pow,
    is_semiring_hom.map_pow f, pow_succ', (mul_assoc _ _ _).symm] {contextual := tt})

/-- `is_root p x` implies `x` is a root of `p`. The evaluation of `p` at `x` is zero -/
def is_root (p : polynomial α) (a : α) : Prop := p.eval a = 0

instance [decidable_eq α] : decidable (is_root p a) := by unfold is_root; apply_instance

@[simp] lemma is_root.def : is_root p a ↔ p.eval a = 0 := iff.rfl

lemma root_mul_left_of_is_root (p : polynomial α) {q : polynomial α} :
  is_root q a → is_root (p * q) a :=
λ H, by rw [is_root, eval_mul, is_root.def.1 H, mul_zero]

lemma root_mul_right_of_is_root {p : polynomial α} (q : polynomial α) :
  is_root p a → is_root (p * q) a :=
λ H, by rw [is_root, eval_mul, is_root.def.1 H, zero_mul]

lemma coeff_zero_eq_eval_zero (p : polynomial α) :
  coeff p 0 = p.eval 0 :=
calc coeff p 0 = coeff p 0 * 0 ^ 0 : by simp
... = p.eval 0 : eq.symm $
  finset.sum_eq_single _ (λ b _ hb, by simp [zero_pow (nat.pos_of_ne_zero hb)]) (by simp)

lemma zero_is_root_of_coeff_zero_eq_zero {p : polynomial α} (hp : p.coeff 0 = 0) :
  is_root p 0 :=
by rwa coeff_zero_eq_eval_zero at hp

end eval

section comp

def comp (p q : polynomial α) : polynomial α := p.eval₂ C q

lemma eval₂_comp [comm_semiring β] (f : α → β) [is_semiring_hom f] {x : β} :
  (p.comp q).eval₂ f x = p.eval₂ f (q.eval₂ f x) :=
show (p.sum (λ e a, C a * q ^ e)).eval₂ f x = p.eval₂ f (eval₂ f x q),
by simp only [eval₂_mul, eval₂_C, eval₂_pow, eval₂_sum]; refl

lemma eval_comp : (p.comp q).eval a = p.eval (q.eval a) := eval₂_comp _

@[simp] lemma comp_X : p.comp X = p :=
begin
  refine ext (λ n, _),
  rw [comp, eval₂],
  conv in (C _ * _) { rw ← single_eq_C_mul_X },
  rw finsupp.sum_single
end

@[simp] lemma X_comp : X.comp p = p := eval₂_X _ _

@[simp] lemma comp_C : p.comp (C a) = C (p.eval a) :=
begin
  dsimp [comp, eval₂, eval, finsupp.sum],
  rw [← p.support.sum_hom (@C α _)],
  apply finset.sum_congr rfl; simp
end

@[simp] lemma C_comp : (C a).comp p = C a := eval₂_C _ _

@[simp] lemma comp_zero : p.comp (0 : polynomial α) = C (p.eval 0) :=
by rw [← C_0, comp_C]

@[simp] lemma zero_comp : comp (0 : polynomial α) p = 0 :=
by rw [← C_0, C_comp]

@[simp] lemma comp_one : p.comp 1 = C (p.eval 1) :=
by rw [← C_1, comp_C]

@[simp] lemma one_comp : comp (1 : polynomial α) p = 1 :=
by rw [← C_1, C_comp]

instance : is_semiring_hom (λ q : polynomial α, q.comp p) :=
by unfold comp; apply_instance

@[simp] lemma add_comp : (p + q).comp r = p.comp r + q.comp r := eval₂_add _ _
@[simp] lemma mul_comp : (p * q).comp r = p.comp r * q.comp r := eval₂_mul _ _

end comp

/-- `leading_coeff p` gives the coefficient of the highest power of `X` in `p`-/
def leading_coeff (p : polynomial α) : α := coeff p (nat_degree p)

/-- a polynomial is `monic` if its leading coefficient is 1 -/
def monic (p : polynomial α) := leading_coeff p = (1 : α)

lemma monic.def : monic p ↔ leading_coeff p = 1 := iff.rfl

instance monic.decidable [decidable_eq α] : decidable (monic p) :=
by unfold monic; apply_instance

@[simp] lemma monic.leading_coeff {p : polynomial α} (hp : p.monic) :
  leading_coeff p = 1 := hp

@[simp] lemma degree_zero : degree (0 : polynomial α) = ⊥ := rfl

@[simp] lemma nat_degree_zero : nat_degree (0 : polynomial α) = 0 := rfl

@[simp] lemma degree_C (ha : a ≠ 0) : degree (C a) = (0 : with_bot ℕ) :=
show sup (ite (a = 0) ∅ {0}) some = 0, by rw if_neg ha; refl

lemma degree_C_le : degree (C a) ≤ (0 : with_bot ℕ) :=
by by_cases h : a = 0; [rw [h, C_0], rw [degree_C h]]; [exact bot_le, exact le_refl _]

lemma degree_one_le : degree (1 : polynomial α) ≤ (0 : with_bot ℕ) :=
by rw [← C_1]; exact degree_C_le

lemma degree_eq_bot : degree p = ⊥ ↔ p = 0 :=
⟨λ h, by rw [degree, ← max_eq_sup_with_bot] at h;
  exact support_eq_empty.1 (max_eq_none.1 h),
λ h, h.symm ▸ rfl⟩

lemma degree_eq_nat_degree (hp : p ≠ 0) : degree p = (nat_degree p : with_bot ℕ) :=
let ⟨n, hn⟩ :=
  classical.not_forall.1 (mt option.eq_none_iff_forall_not_mem.2 (mt degree_eq_bot.1 hp)) in
have hn : degree p = some n := not_not.1 hn,
by rw [nat_degree, hn]; refl

lemma degree_eq_iff_nat_degree_eq {p : polynomial α} {n : ℕ} (hp : p ≠ 0) :
  p.degree = n ↔ p.nat_degree = n :=
by rw [degree_eq_nat_degree hp, with_bot.coe_eq_coe]

lemma degree_eq_iff_nat_degree_eq_of_pos {p : polynomial α} {n : ℕ} (hn : n > 0) :
  p.degree = n ↔ p.nat_degree = n :=
begin
  split,
  { intro H, rwa ← degree_eq_iff_nat_degree_eq, rintro rfl,
    rw degree_zero at H, exact option.no_confusion H },
  { intro H, rwa degree_eq_iff_nat_degree_eq, rintro rfl,
    rw nat_degree_zero at H, rw H at hn, exact lt_irrefl _ hn }
end

lemma nat_degree_eq_of_degree_eq_some {p : polynomial α} {n : ℕ}
  (h : degree p = n) : nat_degree p = n :=
have hp0 : p ≠ 0, from λ hp0, by rw hp0 at h; exact option.no_confusion h,
option.some_inj.1 $ show (nat_degree p : with_bot ℕ) = n,
  by rwa [← degree_eq_nat_degree hp0]

@[simp] lemma degree_le_nat_degree : degree p ≤ nat_degree p :=
begin
  by_cases hp : p = 0, { rw hp, exact bot_le },
  rw [degree_eq_nat_degree hp],
  exact le_refl _
end

lemma nat_degree_eq_of_degree_eq [comm_semiring β] {q : polynomial β}
  (h : degree p = degree q) : nat_degree p = nat_degree q :=
by unfold nat_degree; rw h

lemma le_degree_of_ne_zero (h : coeff p n ≠ 0) : (n : with_bot ℕ) ≤ degree p :=
show @has_le.le (with_bot ℕ) _ (some n : with_bot ℕ) (p.support.sup some : with_bot ℕ),
from finset.le_sup (finsupp.mem_support_iff.2 h)

lemma le_nat_degree_of_ne_zero (h : coeff p n ≠ 0) : n ≤ nat_degree p :=
begin
  rw [← with_bot.coe_le_coe, ← degree_eq_nat_degree],
  exact le_degree_of_ne_zero h,
  { assume h, subst h, exact h rfl }
end

lemma degree_le_degree (h : coeff q (nat_degree p) ≠ 0) : degree p ≤ degree q :=
begin
  by_cases hp : p = 0,
  { rw hp, exact bot_le },
  { rw degree_eq_nat_degree hp, exact le_degree_of_ne_zero h }
end

@[simp] lemma nat_degree_C (a : α) : nat_degree (C a) = 0 :=
begin
  by_cases ha : a = 0,
  { have : C a = 0, { rw [ha, C_0] },
    rw [nat_degree, degree_eq_bot.2 this],
    refl },
  { rw [nat_degree, degree_C ha], refl }
end

@[simp] lemma nat_degree_one : nat_degree (1 : polynomial α) = 0 := nat_degree_C 1

@[simp] lemma nat_degree_nat_cast (n : ℕ) : nat_degree (n : polynomial α) = 0 :=
by simp [nat_cast_eq_C]

@[simp] lemma degree_monomial (n : ℕ) (ha : a ≠ 0) : degree (C a * X ^ n) = n :=
by rw [← single_eq_C_mul_X, degree, support_single_ne_zero ha]; refl

lemma degree_monomial_le (n : ℕ) (a : α) : degree (C a * X ^ n) ≤ n :=
if h : a = 0 then by rw [h, C_0, zero_mul]; exact bot_le else le_of_eq (degree_monomial n h)

lemma coeff_eq_zero_of_degree_lt (h : degree p < n) : coeff p n = 0 :=
not_not.1 (mt le_degree_of_ne_zero (not_le_of_gt h))

lemma coeff_eq_zero_of_nat_degree_lt {p : polynomial α} {n : ℕ} (h : p.nat_degree < n) :
  p.coeff n = 0 :=
begin
  apply coeff_eq_zero_of_degree_lt,
  by_cases hp : p = 0,
  { subst hp, exact with_bot.bot_lt_coe n },
  { rwa [degree_eq_nat_degree hp, with_bot.coe_lt_coe] }
end

-- TODO find a home (this file)
@[simp] lemma finset_sum_coeff (s : finset β) (f : β → polynomial α) (n : ℕ) :
  coeff (s.sum f) n = s.sum (λ b, coeff (f b) n) :=
(s.sum_hom (λ q : polynomial α, q.coeff n)).symm

-- We need the explicit `decidable` argument here because an exotic one shows up in a moment!
lemma ite_le_nat_degree_coeff (p : polynomial α) (n : ℕ) (I : decidable (n < 1 + nat_degree p)) :
  @ite (n < 1 + nat_degree p) I _ (coeff p n) 0 = coeff p n :=
begin
  split_ifs,
  { refl },
  { exact (coeff_eq_zero_of_nat_degree_lt (not_le.1 (λ w, h (nat.lt_one_add_iff.2 w)))).symm, }
end

lemma as_sum (p : polynomial α) :
  p = (range (p.nat_degree + 1)).sum (λ i, C (p.coeff i) * X^i) :=
begin
  ext n,
  simp only [add_comm, coeff_X_pow, coeff_C_mul, finset.mem_range,
    finset.sum_mul_boole, finset_sum_coeff, ite_le_nat_degree_coeff],
end

lemma monic.as_sum {p : polynomial α} (hp : p.monic) :
  p = X^(p.nat_degree) + ((finset.range p.nat_degree).sum $ λ i, C (p.coeff i) * X^i) :=
begin
  conv_lhs { rw [p.as_sum, finset.sum_range_succ] },
  suffices : C (p.coeff p.nat_degree) = 1,
  { rw [this, one_mul] },
  exact congr_arg C hp
end

section map
variables [comm_semiring β]
variables (f : α →+* β)

/-- `map f p` maps a polynomial `p` across a ring hom `f` -/
def map : polynomial α → polynomial β := eval₂ (C ∘ f) X

instance is_semiring_hom_C_f : is_semiring_hom (C ∘ f) :=
is_semiring_hom.comp _ _

@[simp] lemma map_C : (C a).map f = C (f a) := eval₂_C _ _

@[simp] lemma map_X : X.map f = X := eval₂_X _ _

@[simp] lemma map_zero : (0 : polynomial α).map f = 0 :=  eval₂_zero _ _

@[simp] lemma map_add : (p + q).map f = p.map f + q.map f := eval₂_add _ _

@[simp] lemma map_one : (1 : polynomial α).map f = 1 := eval₂_one _ _

@[simp] lemma map_mul : (p * q).map f = p.map f * q.map f := eval₂_mul _ _

instance map.is_semiring_hom : is_semiring_hom (map f) := eval₂.is_semiring_hom _ _

@[simp] lemma map_pow (n : ℕ) : (p ^ n).map f = p.map f ^ n := eval₂_pow _ _ _

lemma coeff_map (n : ℕ) : coeff (p.map f) n = f (coeff p n) :=
begin
  rw [map, eval₂, coeff_sum],
  conv_rhs { rw [← sum_C_mul_X_eq p, coeff_sum, finsupp.sum,
    ← p.support.sum_hom f], },
  refine finset.sum_congr rfl (λ x hx, _),
  simp [function.comp, coeff_C_mul_X, is_semiring_hom.map_mul f],
  split_ifs; simp [is_semiring_hom.map_zero f],
end

lemma map_map {γ : Type*} [comm_semiring γ] (g : β →+* γ)
  (p : polynomial α) : (p.map f).map g = p.map (g.comp f) :=
ext (by simp [coeff_map])

lemma eval₂_map {γ : Type*} [comm_semiring γ] (g : β → γ) [is_semiring_hom g] (x : γ) :
  (p.map f).eval₂ g x = p.eval₂ (λ y, g (f y)) x :=
polynomial.induction_on p
  (by simp)
  (by simp [is_semiring_hom.map_add f] {contextual := tt})
  (by simp [is_semiring_hom.map_mul f,
    is_semiring_hom.map_pow f, pow_succ', (mul_assoc _ _ _).symm] {contextual := tt})

lemma eval_map (x : β) : (p.map f).eval x = p.eval₂ f x := eval₂_map _ _ _

@[simp] lemma map_id : p.map (ring_hom.id _) = p := by simp [polynomial.ext_iff, coeff_map]

lemma mem_map_range {p : polynomial β} :
  p ∈ set.range (map f) ↔ ∀ n, p.coeff n ∈ (set.range f) :=
begin
  split,
  { rintro ⟨p, rfl⟩ n, rw coeff_map, exact set.mem_range_self _ },
  { intro h, rw p.as_sum,
    apply is_add_submonoid.finset_sum_mem,
    intros i hi,
    rcases h i with ⟨c, hc⟩,
    use [C c * X^i],
    rw [map_mul, map_C, hc, map_pow, map_X] }
end

end map

section
variables {γ : Type*} [comm_semiring β] [comm_semiring γ]
variables (f : α →+* β) (g : β →+* γ) (p)

lemma hom_eval₂ (x : β) : g (p.eval₂ f x) = p.eval₂ (g ∘ f) (g x) :=
begin
  apply polynomial.induction_on p; clear p,
  { intros a, rw [eval₂_C, eval₂_C] },
  { intros p q hp hq, simp only [hp, hq, eval₂_add, is_semiring_hom.map_add g] },
  { intros n a ih,
    replace ih := congr_arg (λ y, y * g x) ih,
    simpa [pow_succ', is_semiring_hom.map_mul g, (mul_assoc _ _ _).symm,
      eval₂_C, eval₂_mul, eval₂_X] using ih }
end

end

lemma coeff_nat_degree_eq_zero_of_degree_lt (h : degree p < degree q) : coeff p (nat_degree q) = 0 :=
coeff_eq_zero_of_degree_lt (lt_of_lt_of_le h degree_le_nat_degree)

lemma ne_zero_of_degree_gt {n : with_bot ℕ} (h : n < degree p) : p ≠ 0 :=
mt degree_eq_bot.2 (ne.symm (ne_of_lt (lt_of_le_of_lt bot_le h)))

lemma eq_C_of_degree_le_zero (h : degree p ≤ 0) : p = C (coeff p 0) :=
begin
  refine ext (λ n, _),
  cases n,
  { simp },
  { have : degree p < ↑(nat.succ n) := lt_of_le_of_lt h (with_bot.some_lt_some.2 (nat.succ_pos _)),
    rw [coeff_C, if_neg (nat.succ_ne_zero _), coeff_eq_zero_of_degree_lt this] }
end

lemma eq_C_of_degree_eq_zero (h : degree p = 0) : p = C (coeff p 0) :=
eq_C_of_degree_le_zero (h ▸ le_refl _)

lemma degree_le_zero_iff : degree p ≤ 0 ↔ p = C (coeff p 0) :=
⟨eq_C_of_degree_le_zero, λ h, h.symm ▸ degree_C_le⟩

lemma degree_add_le (p q : polynomial α) : degree (p + q) ≤ max (degree p) (degree q) :=
calc degree (p + q) = ((p + q).support).sup some : rfl
  ... ≤ (p.support ∪ q.support).sup some : by convert sup_mono support_add
  ... = p.support.sup some ⊔ q.support.sup some : by convert sup_union
  ... = _ : with_bot.sup_eq_max _ _

@[simp] lemma leading_coeff_zero : leading_coeff (0 : polynomial α) = 0 := rfl

@[simp] lemma leading_coeff_eq_zero : leading_coeff p = 0 ↔ p = 0 :=
⟨λ h, by_contradiction $ λ hp, mt mem_support_iff.1
  (not_not.2 h) (mem_of_max (degree_eq_nat_degree hp)),
λ h, h.symm ▸ leading_coeff_zero⟩

lemma leading_coeff_eq_zero_iff_deg_eq_bot : leading_coeff p = 0 ↔ degree p = ⊥ :=
by rw [leading_coeff_eq_zero, degree_eq_bot]

lemma degree_add_eq_of_degree_lt (h : degree p < degree q) : degree (p + q) = degree q :=
le_antisymm (max_eq_right_of_lt h ▸ degree_add_le _ _) $ degree_le_degree $
  begin
    rw [coeff_add, coeff_nat_degree_eq_zero_of_degree_lt h, zero_add],
    exact mt leading_coeff_eq_zero.1 (ne_zero_of_degree_gt h)
  end

lemma degree_add_C (hp : 0 < degree p) : degree (p + C a) = degree p :=
add_comm (C a) p ▸ degree_add_eq_of_degree_lt $ lt_of_le_of_lt degree_C_le hp

lemma degree_add_eq_of_leading_coeff_add_ne_zero (h : leading_coeff p + leading_coeff q ≠ 0) :
  degree (p + q) = max p.degree q.degree :=
le_antisymm (degree_add_le _ _) $
  match lt_trichotomy (degree p) (degree q) with
  | or.inl hlt :=
    by rw [degree_add_eq_of_degree_lt hlt, max_eq_right_of_lt hlt]; exact le_refl _
  | or.inr (or.inl heq) :=
    le_of_not_gt $
      assume hlt : max (degree p) (degree q) > degree (p + q),
      h $ show leading_coeff p + leading_coeff q = 0,
      begin
        rw [heq, max_self] at hlt,
        rw [leading_coeff, leading_coeff, nat_degree_eq_of_degree_eq heq, ← coeff_add],
        exact coeff_nat_degree_eq_zero_of_degree_lt hlt
      end
  | or.inr (or.inr hlt) :=
    by rw [add_comm, degree_add_eq_of_degree_lt hlt, max_eq_left_of_lt hlt]; exact le_refl _
  end

lemma degree_erase_le (p : polynomial α) (n : ℕ) : degree (p.erase n) ≤ degree p :=
by convert sup_mono (erase_subset _ _)

lemma degree_erase_lt (hp : p ≠ 0) : degree (p.erase (nat_degree p)) < degree p :=
lt_of_le_of_ne (degree_erase_le _ _) $
  (degree_eq_nat_degree hp).symm ▸ (by convert λ h, not_mem_erase _ _ (mem_of_max h))

lemma degree_sum_le (s : finset β) (f : β → polynomial α) :
  degree (s.sum f) ≤ s.sup (λ b, degree (f b)) :=
finset.induction_on s (by simp only [sum_empty, sup_empty, degree_zero, le_refl]) $
  assume a s has ih,
  calc degree ((insert a s).sum f) ≤ max (degree (f a)) (degree (s.sum f)) :
    by rw sum_insert has; exact degree_add_le _ _
  ... ≤ _ : by rw [sup_insert, with_bot.sup_eq_max]; exact max_le_max (le_refl _) ih

lemma degree_mul_le (p q : polynomial α) : degree (p * q) ≤ degree p + degree q :=
calc degree (p * q) ≤ (p.support).sup (λi, degree (sum q (λj a, C (coeff p i * a) * X ^ (i + j)))) :
    by simp only [single_eq_C_mul_X.symm]; exact degree_sum_le _ _
  ... ≤ p.support.sup (λi, q.support.sup (λj, degree (C (coeff p i * coeff q j) * X ^ (i + j)))) :
    finset.sup_mono_fun (assume i hi,  degree_sum_le _ _)
  ... ≤ degree p + degree q :
    begin
      refine finset.sup_le (λ a ha, finset.sup_le (λ b hb, le_trans (degree_monomial_le _ _) _)),
      rw [with_bot.coe_add],
      rw mem_support_iff at ha hb,
      exact add_le_add' (le_degree_of_ne_zero ha) (le_degree_of_ne_zero hb)
    end

lemma degree_pow_le (p : polynomial α) : ∀ n, degree (p ^ n) ≤ add_monoid.smul n (degree p)
| 0     := by rw [pow_zero, add_monoid.zero_smul]; exact degree_one_le
| (n+1) := calc degree (p ^ (n + 1)) ≤ degree p + degree (p ^ n) :
    by rw pow_succ; exact degree_mul_le _ _
  ... ≤ _ : by rw succ_smul; exact add_le_add' (le_refl _) (degree_pow_le _)

@[simp] lemma leading_coeff_monomial (a : α) (n : ℕ) : leading_coeff (C a * X ^ n) = a :=
begin
  by_cases ha : a = 0,
  { simp only [ha, C_0, zero_mul, leading_coeff_zero] },
  { rw [leading_coeff, nat_degree, degree_monomial _ ha, ← single_eq_C_mul_X],
    exact @finsupp.single_eq_same _ _ _ n a }
end

@[simp] lemma leading_coeff_C (a : α) : leading_coeff (C a) = a :=
suffices leading_coeff (C a * X^0) = a, by rwa [pow_zero, mul_one] at this,
leading_coeff_monomial a 0

@[simp] lemma leading_coeff_X : leading_coeff (X : polynomial α) = 1 :=
suffices leading_coeff (C (1:α) * X^1) = 1, by rwa [C_1, pow_one, one_mul] at this,
leading_coeff_monomial 1 1

@[simp] lemma monic_X : monic (X : polynomial α) := leading_coeff_X

@[simp] lemma leading_coeff_one : leading_coeff (1 : polynomial α) = 1 :=
suffices leading_coeff (C (1:α) * X^0) = 1, by rwa [C_1, pow_zero, mul_one] at this,
leading_coeff_monomial 1 0

@[simp] lemma monic_one : monic (1 : polynomial α) := leading_coeff_C _

lemma monic.ne_zero_of_zero_ne_one (h : (0:α) ≠ 1) {p : polynomial α} (hp : p.monic) :
  p ≠ 0 :=
by { contrapose! h, rwa [h] at hp }

lemma monic.ne_zero {α : Type*} [nonzero_comm_ring α] {p : polynomial α} (hp : p.monic) :
  p ≠ 0 :=
hp.ne_zero_of_zero_ne_one $ zero_ne_one

lemma leading_coeff_add_of_degree_lt (h : degree p < degree q) :
  leading_coeff (p + q) = leading_coeff q :=
have coeff p (nat_degree q) = 0, from coeff_nat_degree_eq_zero_of_degree_lt h,
by simp only [leading_coeff, nat_degree_eq_of_degree_eq (degree_add_eq_of_degree_lt h),
  this, coeff_add, zero_add]

lemma leading_coeff_add_of_degree_eq (h : degree p = degree q)
  (hlc : leading_coeff p + leading_coeff q ≠ 0) :
  leading_coeff (p + q) = leading_coeff p + leading_coeff q :=
have nat_degree (p + q) = nat_degree p,
  by apply nat_degree_eq_of_degree_eq; rw [degree_add_eq_of_leading_coeff_add_ne_zero hlc, h, max_self],
by simp only [leading_coeff, this, nat_degree_eq_of_degree_eq h, coeff_add]

@[simp] lemma coeff_mul_degree_add_degree (p q : polynomial α) :
  coeff (p * q) (nat_degree p + nat_degree q) = leading_coeff p * leading_coeff q :=
calc coeff (p * q) (nat_degree p + nat_degree q) =
    (nat.antidiagonal (nat_degree p + nat_degree q)).sum
    (λ x, coeff p x.1 * coeff q x.2) : coeff_mul _ _ _
... = coeff p (nat_degree p) * coeff q (nat_degree q) :
  begin
    refine finset.sum_eq_single (nat_degree p, nat_degree q) _ _,
    { rintro ⟨i,j⟩ h₁ h₂, rw nat.mem_antidiagonal at h₁,
      by_cases H : nat_degree p < i,
      { rw [coeff_eq_zero_of_degree_lt
          (lt_of_le_of_lt degree_le_nat_degree (with_bot.coe_lt_coe.2 H)), zero_mul] },
      { rw not_lt_iff_eq_or_lt at H, cases H,
        { subst H, rw add_left_cancel_iff at h₁, dsimp at h₁, subst h₁, exfalso, exact h₂ rfl },
        { suffices : nat_degree q < j,
          { rw [coeff_eq_zero_of_degree_lt
              (lt_of_le_of_lt degree_le_nat_degree (with_bot.coe_lt_coe.2 this)), mul_zero] },
          { by_contra H', rw not_lt at H',
            exact ne_of_lt (nat.lt_of_lt_of_le
              (nat.add_lt_add_right H j) (nat.add_le_add_left H' _)) h₁ } } } },
    { intro H, exfalso, apply H, rw nat.mem_antidiagonal }
  end

lemma degree_mul_eq' (h : leading_coeff p * leading_coeff q ≠ 0) :
  degree (p * q) = degree p + degree q :=
have hp : p ≠ 0 := by refine mt _ h; exact λ hp, by rw [hp, leading_coeff_zero, zero_mul],
have hq : q ≠ 0 := by refine mt _ h; exact λ hq, by rw [hq, leading_coeff_zero, mul_zero],
le_antisymm (degree_mul_le _ _)
begin
  rw [degree_eq_nat_degree hp, degree_eq_nat_degree hq],
  refine le_degree_of_ne_zero _,
  rwa coeff_mul_degree_add_degree
end

lemma nat_degree_mul_eq' (h : leading_coeff p * leading_coeff q ≠ 0) :
  nat_degree (p * q) = nat_degree p + nat_degree q :=
have hp : p ≠ 0 := mt leading_coeff_eq_zero.2 (λ h₁, h $ by rw [h₁, zero_mul]),
have hq : q ≠ 0 := mt leading_coeff_eq_zero.2 (λ h₁, h $ by rw [h₁, mul_zero]),
have hpq : p * q ≠ 0 := λ hpq, by rw [← coeff_mul_degree_add_degree, hpq, coeff_zero] at h;
  exact h rfl,
option.some_inj.1 (show (nat_degree (p * q) : with_bot ℕ) = nat_degree p + nat_degree q,
  by rw [← degree_eq_nat_degree hpq, degree_mul_eq' h, degree_eq_nat_degree hp, degree_eq_nat_degree hq])

lemma leading_coeff_mul' (h : leading_coeff p * leading_coeff q ≠ 0) :
  leading_coeff (p * q) = leading_coeff p * leading_coeff q :=
begin
  unfold leading_coeff,
  rw [nat_degree_mul_eq' h, coeff_mul_degree_add_degree],
  refl
end

lemma leading_coeff_pow' : leading_coeff p ^ n ≠ 0 →
  leading_coeff (p ^ n) = leading_coeff p ^ n :=
nat.rec_on n (by simp) $
λ n ih h,
have h₁ : leading_coeff p ^ n ≠ 0 :=
  λ h₁, h $ by rw [pow_succ, h₁, mul_zero],
have h₂ : leading_coeff p * leading_coeff (p ^ n) ≠ 0 :=
  by rwa [pow_succ, ← ih h₁] at h,
by rw [pow_succ, pow_succ, leading_coeff_mul' h₂, ih h₁]

lemma degree_pow_eq' : ∀ {n}, leading_coeff p ^ n ≠ 0 →
  degree (p ^ n) = add_monoid.smul n (degree p)
| 0     := λ h, by rw [pow_zero, ← C_1] at *;
  rw [degree_C h, add_monoid.zero_smul]
| (n+1) := λ h,
have h₁ : leading_coeff p ^ n ≠ 0 := λ h₁, h $
  by rw [pow_succ, h₁, mul_zero],
have h₂ : leading_coeff p * leading_coeff (p ^ n) ≠ 0 :=
  by rwa [pow_succ, ← leading_coeff_pow' h₁] at h,
by rw [pow_succ, degree_mul_eq' h₂, succ_smul, degree_pow_eq' h₁]

lemma nat_degree_pow_eq' {n : ℕ} (h : leading_coeff p ^ n ≠ 0) :
  nat_degree (p ^ n) = n * nat_degree p :=
if hp0 : p = 0 then
  if hn0 : n = 0 then by simp *
  else by rw [hp0, zero_pow (nat.pos_of_ne_zero hn0)]; simp
else
have hpn : p ^ n ≠ 0, from λ hpn0,  have h1 : _ := h,
  by rw [← leading_coeff_pow' h1, hpn0, leading_coeff_zero] at h;
  exact h rfl,
option.some_inj.1 $ show (nat_degree (p ^ n) : with_bot ℕ) = (n * nat_degree p : ℕ),
  by rw [← degree_eq_nat_degree hpn, degree_pow_eq' h, degree_eq_nat_degree hp0,
    ← with_bot.coe_smul]; simp

@[simp] lemma leading_coeff_X_pow : ∀ n : ℕ, leading_coeff ((X : polynomial α) ^ n) = 1
| 0 := by simp
| (n+1) :=
if h10 : (1 : α) = 0
then by rw [pow_succ, ← one_mul X, ← C_1, h10]; simp
else
have h : leading_coeff (X : polynomial α) * leading_coeff (X ^ n) ≠ 0,
  by rw [leading_coeff_X, leading_coeff_X_pow n, one_mul];
    exact h10,
by rw [pow_succ, leading_coeff_mul' h, leading_coeff_X, leading_coeff_X_pow, one_mul]

lemma nat_degree_comp_le : nat_degree (p.comp q) ≤ nat_degree p * nat_degree q :=
if h0 : p.comp q = 0 then by rw [h0, nat_degree_zero]; exact nat.zero_le _
else with_bot.coe_le_coe.1 $
  calc ↑(nat_degree (p.comp q)) = degree (p.comp q) : (degree_eq_nat_degree h0).symm
  ... ≤ _ : degree_sum_le _ _
  ... ≤ _ : sup_le (λ n hn,
    calc degree (C (coeff p n) * q ^ n)
        ≤ degree (C (coeff p n)) + degree (q ^ n) : degree_mul_le _ _
    ... ≤ nat_degree (C (coeff p n)) + add_monoid.smul n (degree q) :
      add_le_add' degree_le_nat_degree (degree_pow_le _ _)
    ... ≤ nat_degree (C (coeff p n)) + add_monoid.smul n (nat_degree q) :
      add_le_add_left' (add_monoid.smul_le_smul_of_le_right
        (@degree_le_nat_degree _ _ q) n)
    ... = (n * nat_degree q : ℕ) :
     by rw [nat_degree_C, with_bot.coe_zero, zero_add, ← with_bot.coe_smul,
       add_monoid.smul_eq_mul]; simp
    ... ≤ (nat_degree p * nat_degree q : ℕ) : with_bot.coe_le_coe.2 $
      mul_le_mul_of_nonneg_right
        (le_nat_degree_of_ne_zero (finsupp.mem_support_iff.1 hn))
        (nat.zero_le _))

lemma degree_map_le [comm_semiring β] (f : α →+* β) :
  degree (p.map f) ≤ degree p :=
if h : p.map f = 0 then by simp [h]
else begin
  rw [degree_eq_nat_degree h],
  refine le_degree_of_ne_zero (mt (congr_arg f) _),
  rw [← coeff_map f, is_semiring_hom.map_zero f],
  exact mt leading_coeff_eq_zero.1 h
end

lemma subsingleton_of_monic_zero (h : monic (0 : polynomial α)) :
  (∀ p q : polynomial α, p = q) ∧ (∀ a b : α, a = b) :=
by rw [monic.def, leading_coeff_zero] at h;
  exact ⟨λ p q, by rw [← mul_one p, ← mul_one q, ← C_1, ← h, C_0, mul_zero, mul_zero],
    λ a b, by rw [← mul_one a, ← mul_one b, ← h, mul_zero, mul_zero]⟩

lemma degree_map_eq_of_leading_coeff_ne_zero [comm_semiring β] (f : α →+* β)
  (hf : f (leading_coeff p) ≠ 0) : degree (p.map f) = degree p :=
le_antisymm (degree_map_le f) $
  have hp0 : p ≠ 0, from λ hp0, by simpa [hp0, is_semiring_hom.map_zero f] using hf,
  begin
    rw [degree_eq_nat_degree hp0],
    refine le_degree_of_ne_zero _,
    rw [coeff_map], exact hf
  end

lemma monic_map [comm_semiring β] (f : α →+* β) (hp : monic p) : monic (p.map f) :=
if h : (0 : β) = 1 then
  by haveI := subsingleton_of_zero_eq_one β h;
  exact subsingleton.elim _ _
else
have f (leading_coeff p) ≠ 0,
  by rwa [show _ = _, from hp, is_semiring_hom.map_one f, ne.def, eq_comm],
by erw [monic, leading_coeff, nat_degree_eq_of_degree_eq
    (degree_map_eq_of_leading_coeff_ne_zero f this), coeff_map,
    ← leading_coeff, show _ = _, from hp, is_semiring_hom.map_one f]

lemma zero_le_degree_iff {p : polynomial α} : 0 ≤ degree p ↔ p ≠ 0 :=
by rw [ne.def, ← degree_eq_bot];
  cases degree p; exact dec_trivial

@[simp] lemma coeff_mul_X_zero (p : polynomial α) : coeff (p * X) 0 = 0 :=
by rw [coeff_mul, nat.antidiagonal_zero];
simp only [polynomial.coeff_X_zero, finset.insert_empty_eq_singleton, finset.sum_singleton, mul_zero]

end comm_semiring

instance subsingleton [subsingleton α] [comm_semiring α] : subsingleton (polynomial α) :=
⟨λ _ _, ext (λ _, subsingleton.elim _ _)⟩

section comm_semiring

variables [comm_semiring α] {p q r : polynomial α}

lemma ne_zero_of_monic_of_zero_ne_one (hp : monic p) (h : (0 : α) ≠ 1) :
  p ≠ 0 := mt (congr_arg leading_coeff) $ by rw [monic.def.1 hp, leading_coeff_zero]; cc

lemma eq_X_add_C_of_degree_le_one (h : degree p ≤ 1) :
  p = C (p.coeff 1) * X + C (p.coeff 0) :=
ext (λ n, nat.cases_on n (by simp)
  (λ n, nat.cases_on n (by simp [coeff_C])
    (λ m, have degree p < m.succ.succ, from lt_of_le_of_lt h dec_trivial,
      by simp [coeff_eq_zero_of_degree_lt this, coeff_C, nat.succ_ne_zero, coeff_X,
        nat.succ_inj', @eq_comm ℕ 0])))

lemma eq_X_add_C_of_degree_eq_one (h : degree p = 1) :
  p = C (p.leading_coeff) * X + C (p.coeff 0) :=
(eq_X_add_C_of_degree_le_one (show degree p ≤ 1, from h ▸ le_refl _)).trans
  (by simp [leading_coeff, nat_degree_eq_of_degree_eq_some h])

theorem degree_C_mul_X_pow_le (r : α) (n : ℕ) : degree (C r * X^n) ≤ n :=
begin
  rw [← single_eq_C_mul_X],
  refine finset.sup_le (λ b hb, _),
  rw list.eq_of_mem_singleton (finsupp.support_single_subset hb),
  exact le_refl _
end

theorem degree_X_pow_le (n : ℕ) : degree (X^n : polynomial α) ≤ n :=
by simpa only [C_1, one_mul] using degree_C_mul_X_pow_le (1:α) n

theorem degree_X_le : degree (X : polynomial α) ≤ 1 :=
by simpa only [C_1, one_mul, pow_one] using degree_C_mul_X_pow_le (1:α) 1

section injective
open function
variables [comm_semiring β] {f : α →+* β} (hf : function.injective f)
include hf

lemma degree_map_eq_of_injective (p : polynomial α) : degree (p.map f) = degree p :=
if h : p = 0 then by simp [h]
else degree_map_eq_of_leading_coeff_ne_zero _
  (by rw [← is_semiring_hom.map_zero f]; exact mt hf.eq_iff.1
    (mt leading_coeff_eq_zero.1 h))

lemma degree_map' (p : polynomial α) :
  degree (p.map f) = degree p :=
p.degree_map_eq_of_injective hf

lemma nat_degree_map' (p : polynomial α) :
  nat_degree (p.map f) = nat_degree p :=
nat_degree_eq_of_degree_eq (degree_map' hf p)

lemma map_injective (p : polynomial α) : injective (map f) :=
λ p q h, ext $ λ m, hf $
begin
  rw ext_iff at h,
  specialize h m,
  rw [coeff_map f, coeff_map f] at h,
  exact h
end

lemma leading_coeff_of_injective (p : polynomial α) :
  leading_coeff (p.map f) = f (leading_coeff p) :=
begin
  delta leading_coeff,
  rw [coeff_map f, nat_degree_map' hf p]
end

lemma monic_of_injective {p : polynomial α} (hp : (p.map f).monic) : p.monic :=
begin
  apply hf,
  rw [← leading_coeff_of_injective hf, hp.leading_coeff, is_semiring_hom.map_one f]
end

end injective

theorem monic_of_degree_le (n : ℕ) (H1 : degree p ≤ n) (H2 : coeff p n = 1) : monic p :=
decidable.by_cases
  (assume H : degree p < n, @subsingleton.elim _ (subsingleton_of_zero_eq_one α $
    H2 ▸ (coeff_eq_zero_of_degree_lt H).symm) _ _)
  (assume H : ¬degree p < n, by rwa [monic, leading_coeff, nat_degree, (lt_or_eq_of_le H1).resolve_left H])

theorem monic_X_pow_add {n : ℕ} (H : degree p ≤ n) : monic (X ^ (n+1) + p) :=
have H1 : degree p < n+1, from lt_of_le_of_lt H (with_bot.coe_lt_coe.2 (nat.lt_succ_self n)),
monic_of_degree_le (n+1)
  (le_trans (degree_add_le _ _) (max_le (degree_X_pow_le _) (le_of_lt H1)))
  (by rw [coeff_add, coeff_X_pow, if_pos rfl, coeff_eq_zero_of_degree_lt H1, add_zero])

theorem monic_X_add_C (x : α) : monic (X + C x) :=
pow_one (X : polynomial α) ▸ monic_X_pow_add degree_C_le

theorem degree_le_iff_coeff_zero (f : polynomial α) (n : with_bot ℕ) :
  degree f ≤ n ↔ ∀ m : ℕ, n < m → coeff f m = 0 :=
⟨λ (H : finset.sup (f.support) some ≤ n) m (Hm : n < (m : with_bot ℕ)), decidable.of_not_not $ λ H4,
  have H1 : m ∉ f.support,
    from λ H2, not_lt_of_ge ((finset.sup_le_iff.1 H) m H2 : ((m : with_bot ℕ) ≤ n)) Hm,
  H1 $ (finsupp.mem_support_to_fun f m).2 H4,
λ H, finset.sup_le $ λ b Hb, decidable.of_not_not $ λ Hn,
  (finsupp.mem_support_to_fun f b).1 Hb $ H b $ lt_of_not_ge Hn⟩

theorem nat_degree_le_of_degree_le {p : polynomial α} {n : ℕ}
  (H : degree p ≤ n) : nat_degree p ≤ n :=
show option.get_or_else (degree p) 0 ≤ n, from match degree p, H with
| none,     H := zero_le _
| (some d), H := with_bot.coe_le_coe.1 H
end

theorem leading_coeff_mul_X_pow {p : polynomial α} {n : ℕ} :
  leading_coeff (p * X ^ n) = leading_coeff p :=
decidable.by_cases
  (assume H : leading_coeff p = 0, by rw [H, leading_coeff_eq_zero.1 H, zero_mul, leading_coeff_zero])
  (assume H : leading_coeff p ≠ 0,
    by rw [leading_coeff_mul', leading_coeff_X_pow, mul_one];
      rwa [leading_coeff_X_pow, mul_one])

lemma monic_mul (hp : monic p) (hq : monic q) : monic (p * q) :=
if h0 : (0 : α) = 1 then by haveI := subsingleton_of_zero_eq_one _ h0;
  exact subsingleton.elim _ _
else
  have leading_coeff p * leading_coeff q ≠ 0, by simp [monic.def.1 hp, monic.def.1 hq, ne.symm h0],
  by rw [monic.def, leading_coeff_mul' this, monic.def.1 hp, monic.def.1 hq, one_mul]

lemma monic_pow (hp : monic p) : ∀ (n : ℕ), monic (p ^ n)
| 0     := monic_one
| (n+1) := monic_mul hp (monic_pow n)

lemma multiplicity_finite_of_degree_pos_of_monic (hp : (0 : with_bot ℕ) < degree p)
  (hmp : monic p) (hq : q ≠ 0) : multiplicity.finite p q :=
have zn0 : (0 : α) ≠ 1, from λ h, by haveI := subsingleton_of_zero_eq_one _ h;
  exact hq (subsingleton.elim _ _),
⟨nat_degree q, λ ⟨r, hr⟩,
  have hp0 : p ≠ 0, from λ hp0, by simp [hp0] at hp; contradiction,
  have hr0 : r ≠ 0, from λ hr0, by simp * at *,
  have hpn1 : leading_coeff p ^ (nat_degree q + 1) = 1,
    by simp [show _ = _, from hmp],
  have hpn0' : leading_coeff p ^ (nat_degree q + 1) ≠ 0,
    from hpn1.symm ▸ zn0.symm,
  have hpnr0 : leading_coeff (p ^ (nat_degree q + 1)) * leading_coeff r ≠ 0,
    by simp only [leading_coeff_pow' hpn0', leading_coeff_eq_zero, hpn1,
      one_pow, one_mul, ne.def, hr0]; simp,
  have hpn0 : p ^ (nat_degree q + 1) ≠ 0,
    from mt leading_coeff_eq_zero.2 $
      by rw [leading_coeff_pow' hpn0', show _ = _, from hmp, one_pow]; exact zn0.symm,
  have hnp : 0 < nat_degree p,
    by rw [← with_bot.coe_lt_coe, ← degree_eq_nat_degree hp0];
    exact hp,
  begin
    have := congr_arg nat_degree hr,
    rw [nat_degree_mul_eq' hpnr0,  nat_degree_pow_eq' hpn0', add_mul, add_assoc] at this,
    exact ne_of_lt (lt_add_of_le_of_pos (le_mul_of_one_le_right' (nat.zero_le _) hnp)
      (add_pos_of_pos_of_nonneg (by rwa one_mul) (nat.zero_le _))) this
  end⟩

end comm_semiring

section nonzero_comm_semiring
variables [nonzero_comm_semiring α] {p q : polynomial α}

instance : nonzero_comm_semiring (polynomial α) :=
{ zero_ne_one := λ (h : (0 : polynomial α) = 1),
    @zero_ne_one α _ $
    calc (0 : α) = eval 0 0 : eval_zero.symm
      ... = eval 0 1 : congr_arg _ h
      ... = 1 : eval_C,
  ..polynomial.comm_semiring }

@[simp] lemma degree_one : degree (1 : polynomial α) = (0 : with_bot ℕ) :=
degree_C (show (1 : α) ≠ 0, from zero_ne_one.symm)

@[simp] lemma degree_X : degree (X : polynomial α) = 1 :=
begin
  unfold X degree monomial single finsupp.support,
  rw if_neg (zero_ne_one).symm,
  refl
end

lemma X_ne_zero : (X : polynomial α) ≠ 0 :=
mt (congr_arg (λ p, coeff p 1)) (by simp)

@[simp] lemma degree_X_pow : ∀ (n : ℕ), degree ((X : polynomial α) ^ n) = n
| 0 := by simp only [pow_zero, degree_one]; refl
| (n+1) :=
have h : leading_coeff (X : polynomial α) * leading_coeff (X ^ n) ≠ 0,
  by rw [leading_coeff_X, leading_coeff_X_pow n, one_mul];
    exact zero_ne_one.symm,
by rw [pow_succ, degree_mul_eq' h, degree_X, degree_X_pow, add_comm]; refl

@[simp] lemma not_monic_zero : ¬monic (0 : polynomial α) :=
by simpa only [monic, leading_coeff_zero] using zero_ne_one

lemma ne_zero_of_monic (h : monic p) : p ≠ 0 :=
λ h₁, @not_monic_zero α _ (h₁ ▸ h)

end nonzero_comm_semiring

section comm_semiring
variables [comm_semiring α] {p q : polynomial α}

/-- `dix_X p` return a polynomial `q` such that `q * X + C (p.coeff 0) = p`.
  It can be used in a semiring where the usual division algorithm is not possible -/
def div_X (p : polynomial α) : polynomial α :=
{ to_fun := λ n, p.coeff (n + 1),
  support := ⟨(p.support.filter (> 0)).1.map (λ n, n - 1),
    multiset.nodup_map_on begin
        simp only [finset.mem_def.symm, finset.mem_erase, finset.mem_filter],
        assume x hx y hy hxy,
        rwa [← @add_right_cancel_iff _ _ 1, nat.sub_add_cancel hx.2,
          nat.sub_add_cancel hy.2] at hxy
      end
      (p.support.filter (> 0)).2⟩,
  mem_support_to_fun := λ n,
    suffices (∃ (a : ℕ), (¬coeff p a = 0 ∧ a > 0) ∧ a - 1 = n) ↔
      ¬coeff p (n + 1) = 0,
    by simpa [finset.mem_def.symm, apply_eq_coeff],
    ⟨λ ⟨a, ha⟩, by rw [← ha.2, nat.sub_add_cancel ha.1.2]; exact ha.1.1,
      λ h, ⟨n + 1, ⟨h, nat.succ_pos _⟩, nat.succ_sub_one _⟩⟩ }

lemma div_X_mul_X_add (p : polynomial α) : div_X p * X + C (p.coeff 0) = p :=
ext $ λ n,
  nat.cases_on n
   (by simp)
   (by simp [coeff_C, nat.succ_ne_zero, coeff_mul_X, div_X])

@[simp] lemma div_X_C (a : α) : div_X (C a) = 0 :=
ext $ λ n, by cases n; simp [div_X, coeff_C]; simp [coeff]

lemma div_X_eq_zero_iff : div_X p = 0 ↔ p = C (p.coeff 0) :=
⟨λ h, by simpa [eq_comm, h] using div_X_mul_X_add p,
  λ h, by rw [h, div_X_C]⟩

lemma div_X_add : div_X (p + q) = div_X p + div_X q :=
ext $ by simp [div_X]

def nonzero_comm_semiring.of_polynomial_ne (h : p ≠ q) : nonzero_comm_semiring α :=
{ zero_ne_one := λ h01 : 0 = 1, h $
    by rw [← mul_one p, ← mul_one q, ← C_1, ← h01, C_0, mul_zero, mul_zero],
  ..show comm_semiring α, by apply_instance }

lemma degree_lt_degree_mul_X (hp : p ≠ 0) : p.degree < (p * X).degree :=
by letI := nonzero_comm_semiring.of_polynomial_ne hp; exact
have leading_coeff p * leading_coeff X ≠ 0, by simpa,
by erw [degree_mul_eq' this, degree_eq_nat_degree hp,
    degree_X, ← with_bot.coe_one, ← with_bot.coe_add, with_bot.coe_lt_coe];
  exact nat.lt_succ_self _

lemma degree_div_X_lt (hp0 : p ≠ 0) : (div_X p).degree < p.degree :=
by letI := nonzero_comm_semiring.of_polynomial_ne hp0; exact
calc (div_X p).degree < (div_X p * X + C (p.coeff 0)).degree :
  if h : degree p ≤ 0
  then begin
      have h' : C (p.coeff 0) ≠ 0, by rwa [← eq_C_of_degree_le_zero h],
      rw [eq_C_of_degree_le_zero h, div_X_C, degree_zero, zero_mul, zero_add],
      exact lt_of_le_of_ne bot_le (ne.symm (mt degree_eq_bot.1 $
        by simp [h'])),
    end
  else
    have hXp0 : div_X p ≠ 0,
      by simpa [div_X_eq_zero_iff, -not_le, degree_le_zero_iff] using h,
    have leading_coeff (div_X p) * leading_coeff X ≠ 0, by simpa,
    have degree (C (p.coeff 0)) < degree (div_X p * X),
      from calc degree (C (p.coeff 0)) ≤ 0 : degree_C_le
         ... < 1 : dec_trivial
         ... = degree (X : polynomial α) : degree_X.symm
         ... ≤ degree (div_X p * X) :
          by rw [← zero_add (degree X), degree_mul_eq' this];
            exact add_le_add'
              (by rw [zero_le_degree_iff, ne.def, div_X_eq_zero_iff];
                exact λ h0, h (h0.symm ▸ degree_C_le))
              (le_refl _),
    by rw [add_comm, degree_add_eq_of_degree_lt this];
      exact degree_lt_degree_mul_X hXp0
... = p.degree : by rw div_X_mul_X_add

@[elab_as_eliminator] noncomputable def rec_on_horner
  {M : polynomial α → Sort*} : Π (p : polynomial α),
  M 0 →
  (Π p a, coeff p 0 = 0 → a ≠ 0 → M p → M (p + C a)) →
  (Π p, p ≠ 0 → M p → M (p * X)) →
  M p
| p := λ M0 MC MX,
if hp : p = 0 then eq.rec_on hp.symm M0
else
have wf : degree (div_X p) < degree p,
  from degree_div_X_lt hp,
by rw [← div_X_mul_X_add p] at *;
  exact
  if hcp0 : coeff p 0 = 0
  then by rw [hcp0, C_0, add_zero];
    exact MX _ (λ h : div_X p = 0, by simpa [h, hcp0] using hp)
      (rec_on_horner _ M0 MC MX)
  else MC _ _ (coeff_mul_X_zero _) hcp0 (if hpX0 : div_X p = 0
    then show M (div_X p * X), by rw [hpX0, zero_mul]; exact M0
    else MX (div_X p) hpX0 (rec_on_horner _ M0 MC MX))
using_well_founded {dec_tac := tactic.assumption}

@[elab_as_eliminator] lemma degree_pos_induction_on
  {P : polynomial α → Prop} (p : polynomial α) (h0 : 0 < degree p)
  (hC : ∀ {a}, a ≠ 0 → P (C a * X))
  (hX : ∀ {p}, 0 < degree p → P p → P (p * X))
  (hadd : ∀ {p} {a}, 0 < degree p → P p → P (p + C a)) : P p :=
rec_on_horner p
  (λ h, by rw degree_zero at h; exact absurd h dec_trivial)
  (λ p a _ _ ih h0,
    have 0 < degree p,
      from lt_of_not_ge (λ h, (not_lt_of_ge degree_C_le) $
        by rwa [eq_C_of_degree_le_zero h, ← C_add] at h0),
    hadd this (ih this))
  (λ p _ ih h0',
    if h0 : 0 < degree p
    then hX h0 (ih h0)
    else by rw [eq_C_of_degree_le_zero (le_of_not_gt h0)] at *;
      exact hC (λ h : coeff p 0 = 0,
        by simpa [h, nat.not_lt_zero] using h0'))
  h0

end comm_semiring

section comm_ring
variables [comm_ring α] {p q : polynomial α}
instance : comm_ring (polynomial α) := add_monoid_algebra.comm_ring
instance : module α (polynomial α) := add_monoid_algebra.module

variable (α)
def lcoeff (n : ℕ) : polynomial α →ₗ α :=
{ to_fun := λ f, coeff f n,
  add := λ f g, coeff_add f g n,
  smul := λ r p, coeff_smul p r n }
variable {α}

@[simp] lemma lcoeff_apply (n : ℕ) (f : polynomial α) : lcoeff α n f = coeff f n := rfl

instance C.is_ring_hom : is_ring_hom (@C α _) := by apply is_ring_hom.of_semiring

lemma int_cast_eq_C (n : ℤ) : (n : polynomial α) = C n :=
((ring_hom.of C).map_int_cast n).symm

@[simp] lemma C_neg : C (-a) = -C a := is_ring_hom.map_neg C

@[simp] lemma C_sub : C (a - b) = C a - C b := is_ring_hom.map_sub C

instance eval₂.is_ring_hom {β} [comm_ring β]
  (f : α → β) [is_ring_hom f] {x : β} : is_ring_hom (eval₂ f x) :=
by apply is_ring_hom.of_semiring

instance eval.is_ring_hom {x : α} : is_ring_hom (eval x) := eval₂.is_ring_hom _

instance map.is_ring_hom {β} [comm_ring β] (f : α →+* β) : is_ring_hom (map f) :=
eval₂.is_ring_hom (C ∘ f)

@[simp] lemma map_sub {β} [comm_ring β] (f : α →+* β) :
  (p - q).map f = p.map f - q.map f :=
is_ring_hom.map_sub _

@[simp] lemma map_neg {β} [comm_ring β] (f : α →+* β) :
  (-p).map f = -(p.map f) :=
is_ring_hom.map_neg _

@[simp] lemma degree_neg (p : polynomial α) : degree (-p) = degree p :=
by unfold degree; rw support_neg

@[simp] lemma nat_degree_neg (p : polynomial α) : nat_degree (-p) = nat_degree p :=
by simp [nat_degree]

@[simp] lemma nat_degree_int_cast (n : ℤ) : nat_degree (n : polynomial α) = 0 :=
by simp [int_cast_eq_C]

@[simp] lemma coeff_neg (p : polynomial α) (n : ℕ) : coeff (-p) n = -coeff p n := rfl

@[simp] lemma coeff_sub (p q : polynomial α) (n : ℕ) : coeff (p - q) n = coeff p n - coeff q n := rfl

@[simp] lemma eval₂_neg {β} [comm_ring β] (f : α → β) [is_ring_hom f] {x : β} :
  (-p).eval₂ f x = -p.eval₂ f x :=
is_ring_hom.map_neg _

@[simp] lemma eval₂_sub {β} [comm_ring β] (f : α → β) [is_ring_hom f] {x : β} :
  (p - q).eval₂ f x = p.eval₂ f x - q.eval₂ f x :=
is_ring_hom.map_sub _

@[simp] lemma eval_neg (p : polynomial α) (x : α) : (-p).eval x = -p.eval x :=
is_ring_hom.map_neg _

@[simp] lemma eval_sub (p q : polynomial α) (x : α) : (p - q).eval x = p.eval x - q.eval x :=
is_ring_hom.map_sub _

section aeval
/-- `R[X]` is the generator of the category `R-Alg`. -/
instance polynomial (R : Type u) [comm_semiring R] : algebra R (polynomial R) :=
<<<<<<< HEAD
{ to_fun := ring_hom.of polynomial.C,
  commutes' := λ _ _, mul_comm _ _,
  smul_def' := λ c p, (polynomial.C_mul' c p).symm,
  .. polynomial.semimodule }
=======
{ commutes' := λ _ _, mul_comm _ _,
  smul_def' := λ c p, (polynomial.C_mul' c p).symm,
  .. polynomial.semimodule, .. ring_hom.of polynomial.C, }
>>>>>>> 3cc7a32b

variables (R : Type u) (A : Type v)
variables [comm_ring R] [comm_ring A] [algebra R A]
variables (x : A)

/-- Given a valuation `x` of the variable in an `R`-algebra `A`, `aeval R A x` is
the unique `R`-algebra homomorphism from `R[X]` to `A` sending `X` to `x`. -/
def aeval : polynomial R →ₐ[R] A :=
{ commutes' := λ r, eval₂_C _ _,
  ..eval₂_ring_hom (algebra_map R A) x }

theorem aeval_def (p : polynomial R) : aeval R A x p = eval₂ (algebra_map R A) x p := rfl

@[simp] lemma aeval_X : aeval R A x X = x := eval₂_X _ x

@[simp] lemma aeval_C (r : R) : aeval R A x (C r) = algebra_map R A r := eval₂_C _ x

theorem eval_unique (φ : polynomial R →ₐ[R] A) (p) :
  φ p = eval₂ (algebra_map R A) (φ X) p :=
begin
  apply polynomial.induction_on p,
  { intro r, rw eval₂_C, exact φ.commutes r },
  { intros f g ih1 ih2,
    rw [φ.map_add, ih1, ih2, eval₂_add] },
  { intros n r ih,
    rw [pow_succ', ← mul_assoc, φ.map_mul, eval₂_mul (algebra_map R A), eval₂_X, ih] }
end

end aeval

lemma degree_sub_lt (hd : degree p = degree q)
  (hp0 : p ≠ 0) (hlc : leading_coeff p = leading_coeff q) :
  degree (p - q) < degree p :=
have hp : single (nat_degree p) (leading_coeff p) + p.erase (nat_degree p) = p :=
  finsupp.single_add_erase,
have hq : single (nat_degree q) (leading_coeff q) + q.erase (nat_degree q) = q :=
  finsupp.single_add_erase,
have hd' : nat_degree p = nat_degree q := by unfold nat_degree; rw hd,
have hq0 : q ≠ 0 := mt degree_eq_bot.2 (hd ▸ mt degree_eq_bot.1 hp0),
calc degree (p - q) = degree (erase (nat_degree q) p + -erase (nat_degree q) q) :
  by conv {to_lhs, rw [← hp, ← hq, hlc, hd', add_sub_add_left_eq_sub, sub_eq_add_neg]}
... ≤ max (degree (erase (nat_degree q) p)) (degree (erase (nat_degree q) q))
  : degree_neg (erase (nat_degree q) q) ▸ degree_add_le _ _
... < degree p : max_lt_iff.2 ⟨hd' ▸ degree_erase_lt hp0, hd.symm ▸ degree_erase_lt hq0⟩

lemma ne_zero_of_ne_zero_of_monic (hp : p ≠ 0) (hq : monic q) : q ≠ 0
| h := begin
  rw [h, monic.def, leading_coeff_zero] at hq,
  rw [← mul_one p, ← C_1, ← hq, C_0, mul_zero] at hp,
  exact hp rfl
end

lemma div_wf_lemma (h : degree q ≤ degree p ∧ p ≠ 0) (hq : monic q) :
  degree (p - C (leading_coeff p) * X ^ (nat_degree p - nat_degree q) * q) < degree p :=
have hp : leading_coeff p ≠ 0 := mt leading_coeff_eq_zero.1 h.2,
have hpq : leading_coeff (C (leading_coeff p) * X ^ (nat_degree p - nat_degree q)) *
    leading_coeff q ≠ 0,
  by rwa [leading_coeff_monomial, monic.def.1 hq, mul_one],
if h0 : p - C (leading_coeff p) * X ^ (nat_degree p - nat_degree q) * q = 0
then h0.symm ▸ (lt_of_not_ge $ mt le_bot_iff.1 (mt degree_eq_bot.1 h.2))
else
  have hq0 : q ≠ 0 := ne_zero_of_ne_zero_of_monic h.2 hq,
  have hlt : nat_degree q ≤ nat_degree p := with_bot.coe_le_coe.1
    (by rw [← degree_eq_nat_degree h.2, ← degree_eq_nat_degree hq0];
    exact h.1),
  degree_sub_lt
  (by rw [degree_mul_eq' hpq, degree_monomial _ hp, degree_eq_nat_degree h.2,
      degree_eq_nat_degree hq0, ← with_bot.coe_add, nat.sub_add_cancel hlt])
  h.2
  (by rw [leading_coeff_mul' hpq, leading_coeff_monomial, monic.def.1 hq, mul_one])

noncomputable def div_mod_by_monic_aux : Π (p : polynomial α) {q : polynomial α},
  monic q → polynomial α × polynomial α
| p := λ q hq, if h : degree q ≤ degree p ∧ p ≠ 0 then
  let z := C (leading_coeff p) * X^(nat_degree p - nat_degree q)  in
  have wf : _ := div_wf_lemma h hq,
  let dm := div_mod_by_monic_aux (p - z * q) hq in
  ⟨z + dm.1, dm.2⟩
  else ⟨0, p⟩
using_well_founded {dec_tac := tactic.assumption}

/-- `div_by_monic` gives the quotient of `p` by a monic polynomial `q`. -/
def div_by_monic (p q : polynomial α) : polynomial α :=
if hq : monic q then (div_mod_by_monic_aux p hq).1 else 0

/-- `mod_by_monic` gives the remainder of `p` by a monic polynomial `q`. -/
def mod_by_monic (p q : polynomial α) : polynomial α :=
if hq : monic q then (div_mod_by_monic_aux p hq).2 else p

infixl  ` /ₘ ` : 70 := div_by_monic

infixl ` %ₘ ` : 70 := mod_by_monic

lemma degree_mod_by_monic_lt : ∀ (p : polynomial α) {q : polynomial α} (hq : monic q)
  (hq0 : q ≠ 0), degree (p %ₘ q) < degree q
| p := λ q hq hq0,
if h : degree q ≤ degree p ∧ p ≠ 0 then
  have wf : _ := div_wf_lemma ⟨h.1, h.2⟩ hq,
  have degree ((p - C (leading_coeff p) * X ^ (nat_degree p - nat_degree q) * q) %ₘ q) < degree q :=
      degree_mod_by_monic_lt (p - C (leading_coeff p) * X ^ (nat_degree p - nat_degree q) * q)
      hq hq0,
  begin
    unfold mod_by_monic at this ⊢,
    unfold div_mod_by_monic_aux,
    rw dif_pos hq at this ⊢,
    rw if_pos h,
    exact this
  end
else
  or.cases_on (not_and_distrib.1 h) begin
    unfold mod_by_monic div_mod_by_monic_aux,
    rw [dif_pos hq, if_neg h],
    exact lt_of_not_ge,
  end
  begin
    assume hp,
    unfold mod_by_monic div_mod_by_monic_aux,
    rw [dif_pos hq, if_neg h, not_not.1 hp],
    exact lt_of_le_of_ne bot_le
      (ne.symm (mt degree_eq_bot.1 hq0)),
  end
using_well_founded {dec_tac := tactic.assumption}

lemma mod_by_monic_eq_sub_mul_div : ∀ (p : polynomial α) {q : polynomial α} (hq : monic q),
  p %ₘ q = p - q * (p /ₘ q)
| p := λ q hq,
  if h : degree q ≤ degree p ∧ p ≠ 0 then
    have wf : _ := div_wf_lemma h hq,
    have ih : _ := mod_by_monic_eq_sub_mul_div
      (p - C (leading_coeff p) * X ^ (nat_degree p - nat_degree q) * q) hq,
    begin
      unfold mod_by_monic div_by_monic div_mod_by_monic_aux,
      rw [dif_pos hq, if_pos h],
      rw [mod_by_monic, dif_pos hq] at ih,
      refine ih.trans _,
      unfold div_by_monic,
      rw [dif_pos hq, dif_pos hq, if_pos h, mul_add, sub_add_eq_sub_sub, mul_comm]
    end
  else
    begin
      unfold mod_by_monic div_by_monic div_mod_by_monic_aux,
      rw [dif_pos hq, if_neg h, dif_pos hq, if_neg h, mul_zero, sub_zero]
    end
using_well_founded {dec_tac := tactic.assumption}

lemma mod_by_monic_add_div (p : polynomial α) {q : polynomial α} (hq : monic q) :
  p %ₘ q + q * (p /ₘ q) = p := eq_sub_iff_add_eq.1 (mod_by_monic_eq_sub_mul_div p hq)

@[simp] lemma zero_mod_by_monic (p : polynomial α) : 0 %ₘ p = 0 :=
begin
  unfold mod_by_monic div_mod_by_monic_aux,
  by_cases hp : monic p,
  { rw [dif_pos hp, if_neg (mt and.right (not_not_intro rfl))] },
  { rw [dif_neg hp] }
end

@[simp] lemma zero_div_by_monic (p : polynomial α) : 0 /ₘ p = 0 :=
begin
  unfold div_by_monic div_mod_by_monic_aux,
  by_cases hp : monic p,
  { rw [dif_pos hp, if_neg (mt and.right (not_not_intro rfl))] },
  { rw [dif_neg hp] }
end

@[simp] lemma mod_by_monic_zero (p : polynomial α) : p %ₘ 0 = p :=
if h : monic (0 : polynomial α) then (subsingleton_of_monic_zero h).1 _ _ else
by unfold mod_by_monic div_mod_by_monic_aux; rw dif_neg h

@[simp] lemma div_by_monic_zero (p : polynomial α) : p /ₘ 0 = 0 :=
if h : monic (0 : polynomial α) then (subsingleton_of_monic_zero h).1 _ _ else
by unfold div_by_monic div_mod_by_monic_aux; rw dif_neg h

lemma div_by_monic_eq_of_not_monic (p : polynomial α) (hq : ¬monic q) : p /ₘ q = 0 := dif_neg hq

lemma mod_by_monic_eq_of_not_monic (p : polynomial α) (hq : ¬monic q) : p %ₘ q = p := dif_neg hq

lemma mod_by_monic_eq_self_iff (hq : monic q) (hq0 : q ≠ 0) : p %ₘ q = p ↔ degree p < degree q :=
⟨λ h, h ▸ degree_mod_by_monic_lt _ hq hq0,
λ h, have ¬ degree q ≤ degree p := not_le_of_gt h,
  by unfold mod_by_monic div_mod_by_monic_aux; rw [dif_pos hq, if_neg (mt and.left this)]⟩

lemma div_by_monic_eq_zero_iff (hq : monic q) (hq0 : q ≠ 0) : p /ₘ q = 0 ↔ degree p < degree q :=
⟨λ h, by have := mod_by_monic_add_div p hq;
  rwa [h, mul_zero, add_zero, mod_by_monic_eq_self_iff hq hq0] at this,
λ h, have ¬ degree q ≤ degree p := not_le_of_gt h,
  by unfold div_by_monic div_mod_by_monic_aux; rw [dif_pos hq, if_neg (mt and.left this)]⟩

lemma degree_add_div_by_monic (hq : monic q) (h : degree q ≤ degree p) :
  degree q + degree (p /ₘ q) = degree p :=
if hq0 : q = 0 then
  have ∀ (p : polynomial α), p = 0,
    from λ p, (@subsingleton_of_monic_zero α _ (hq0 ▸ hq)).1 _ _,
  by rw [this (p /ₘ q), this p, this q]; refl
else
have hdiv0 : p /ₘ q ≠ 0 := by rwa [(≠), div_by_monic_eq_zero_iff hq hq0, not_lt],
have hlc : leading_coeff q * leading_coeff (p /ₘ q) ≠ 0 :=
  by rwa [monic.def.1 hq, one_mul, (≠), leading_coeff_eq_zero],
have hmod : degree (p %ₘ q) < degree (q * (p /ₘ q)) :=
  calc degree (p %ₘ q) < degree q : degree_mod_by_monic_lt _ hq hq0
  ... ≤ _ : by rw [degree_mul_eq' hlc, degree_eq_nat_degree hq0,
      degree_eq_nat_degree hdiv0, ← with_bot.coe_add, with_bot.coe_le_coe];
    exact nat.le_add_right _ _,
calc degree q + degree (p /ₘ q) = degree (q * (p /ₘ q)) : eq.symm (degree_mul_eq' hlc)
... = degree (p %ₘ q + q * (p /ₘ q)) : (degree_add_eq_of_degree_lt hmod).symm
... = _ : congr_arg _ (mod_by_monic_add_div _ hq)

lemma degree_div_by_monic_le (p q : polynomial α) : degree (p /ₘ q) ≤ degree p :=
if hp0 : p = 0 then by simp only [hp0, zero_div_by_monic, le_refl]
else if hq : monic q then
  have hq0 : q ≠ 0 := ne_zero_of_ne_zero_of_monic hp0 hq,
  if h : degree q ≤ degree p
  then by rw [← degree_add_div_by_monic hq h, degree_eq_nat_degree hq0,
      degree_eq_nat_degree (mt (div_by_monic_eq_zero_iff hq hq0).1 (not_lt.2 h))];
    exact with_bot.coe_le_coe.2 (nat.le_add_left _ _)
  else
    by unfold div_by_monic div_mod_by_monic_aux;
      simp only [dif_pos hq, h, false_and, if_false, degree_zero, bot_le]
else (div_by_monic_eq_of_not_monic p hq).symm ▸ bot_le

lemma degree_div_by_monic_lt (p : polynomial α) {q : polynomial α} (hq : monic q)
  (hp0 : p ≠ 0) (h0q : 0 < degree q) : degree (p /ₘ q) < degree p :=
have hq0 : q ≠ 0 := ne_zero_of_ne_zero_of_monic hp0 hq,
if hpq : degree p < degree q
then begin
  rw [(div_by_monic_eq_zero_iff hq hq0).2 hpq, degree_eq_nat_degree hp0],
  exact with_bot.bot_lt_some _
end
else begin
  rw [← degree_add_div_by_monic hq (not_lt.1 hpq), degree_eq_nat_degree hq0,
        degree_eq_nat_degree (mt (div_by_monic_eq_zero_iff hq hq0).1 hpq)],
  exact with_bot.coe_lt_coe.2 (nat.lt_add_of_pos_left
    (with_bot.coe_lt_coe.1 $ (degree_eq_nat_degree hq0) ▸ h0q))
end

lemma div_mod_by_monic_unique {f g} (q r : polynomial α) (hg : monic g)
  (h : r + g * q = f ∧ degree r < degree g) : f /ₘ g = q ∧ f %ₘ g = r :=
if hg0 : g = 0 then by split; exact (subsingleton_of_monic_zero
  (hg0 ▸ hg : monic (0 : polynomial α))).1 _ _
else
  have h₁ : r - f %ₘ g = -g * (q - f /ₘ g),
    from eq_of_sub_eq_zero
      (by rw [← sub_eq_zero_of_eq (h.1.trans (mod_by_monic_add_div f hg).symm)];
        simp [mul_add, mul_comm, sub_eq_add_neg, add_comm, add_left_comm]),
  have h₂ : degree (r - f %ₘ g) = degree (g * (q - f /ₘ g)),
    by simp [h₁],
  have h₄ : degree (r - f %ₘ g) < degree g,
    from calc degree (r - f %ₘ g) ≤ max (degree r) (degree (-(f %ₘ g))) :
      degree_add_le _ _
    ... < degree g : max_lt_iff.2 ⟨h.2, by rw degree_neg; exact degree_mod_by_monic_lt _ hg hg0⟩,
  have h₅ : q - (f /ₘ g) = 0,
    from by_contradiction
      (λ hqf, not_le_of_gt h₄ $
        calc degree g ≤ degree g + degree (q - f /ₘ g) :
          by erw [degree_eq_nat_degree hg0, degree_eq_nat_degree hqf,
              with_bot.coe_le_coe];
            exact nat.le_add_right _ _
        ... = degree (r - f %ₘ g) :
          by rw [h₂, degree_mul_eq']; simpa [monic.def.1 hg]),
  ⟨eq.symm $ eq_of_sub_eq_zero h₅,
    eq.symm $ eq_of_sub_eq_zero $ by simpa [h₅] using h₁⟩

lemma map_mod_div_by_monic [comm_ring β] (f : α →+* β) (hq : monic q) :
  (p /ₘ q).map f = p.map f /ₘ q.map f ∧ (p %ₘ q).map f = p.map f %ₘ q.map f :=
if h01 : (0 : β) = 1 then by haveI := subsingleton_of_zero_eq_one β h01;
  exact ⟨subsingleton.elim _ _, subsingleton.elim _ _⟩
else
have h01α : (0 : α) ≠ 1, from mt (congr_arg f)
  (by rwa [is_semiring_hom.map_one f, is_semiring_hom.map_zero f]),
have map f p /ₘ map f q = map f (p /ₘ q) ∧ map f p %ₘ map f q = map f (p %ₘ q),
  from (div_mod_by_monic_unique ((p /ₘ q).map f) _ (monic_map f hq)
    ⟨eq.symm $ by rw [← map_mul, ← map_add, mod_by_monic_add_div _ hq],
    calc _ ≤ degree (p %ₘ q) : degree_map_le _
    ... < degree q : degree_mod_by_monic_lt _ hq
      $ (ne_zero_of_monic_of_zero_ne_one hq h01α)
    ... = _ : eq.symm $ degree_map_eq_of_leading_coeff_ne_zero _
      (by rw [monic.def.1 hq, is_semiring_hom.map_one f]; exact ne.symm h01)⟩),
⟨this.1.symm, this.2.symm⟩

lemma map_div_by_monic [comm_ring β] (f : α →+* β) (hq : monic q) :
  (p /ₘ q).map f = p.map f /ₘ q.map f :=
(map_mod_div_by_monic f hq).1

lemma map_mod_by_monic [comm_ring β] (f : α →+* β) (hq : monic q) :
  (p %ₘ q).map f = p.map f %ₘ q.map f :=
(map_mod_div_by_monic f hq).2

lemma dvd_iff_mod_by_monic_eq_zero (hq : monic q) : p %ₘ q = 0 ↔ q ∣ p :=
⟨λ h, by rw [← mod_by_monic_add_div p hq, h, zero_add];
  exact dvd_mul_right _ _,
λ h, if hq0 : q = 0 then by rw hq0 at hq;
  exact (subsingleton_of_monic_zero hq).1 _ _
  else
  let ⟨r, hr⟩ := exists_eq_mul_right_of_dvd h in
  by_contradiction (λ hpq0,
  have hmod : p %ₘ q = q * (r - p /ₘ q) :=
    by rw [mod_by_monic_eq_sub_mul_div _ hq, mul_sub, ← hr],
  have degree (q * (r - p /ₘ q)) < degree q :=
    hmod ▸ degree_mod_by_monic_lt _ hq hq0,
  have hrpq0 : leading_coeff (r - p /ₘ q) ≠ 0 :=
    λ h, hpq0 $ leading_coeff_eq_zero.1
      (by rw [hmod, leading_coeff_eq_zero.1 h, mul_zero, leading_coeff_zero]),
  have hlc : leading_coeff q * leading_coeff (r - p /ₘ q) ≠ 0 :=
    by rwa [monic.def.1 hq, one_mul],
  by rw [degree_mul_eq' hlc, degree_eq_nat_degree hq0,
      degree_eq_nat_degree (mt leading_coeff_eq_zero.2 hrpq0)] at this;
    exact not_lt_of_ge (nat.le_add_right _ _) (with_bot.some_lt_some.1 this))⟩

@[simp] lemma mod_by_monic_one (p : polynomial α) : p %ₘ 1 = 0 :=
(dvd_iff_mod_by_monic_eq_zero monic_one).2 (one_dvd _)

@[simp] lemma div_by_monic_one (p : polynomial α) : p /ₘ 1 = p :=
by conv_rhs { rw [← mod_by_monic_add_div p monic_one] }; simp

lemma degree_pos_of_root (hp : p ≠ 0) (h : is_root p a) : 0 < degree p :=
lt_of_not_ge $ λ hlt, begin
  have := eq_C_of_degree_le_zero hlt,
  rw [is_root, this, eval_C] at h,
  exact hp (finsupp.ext (λ n, show coeff p n = 0, from
    nat.cases_on n h (λ _, coeff_eq_zero_of_degree_lt (lt_of_le_of_lt hlt
      (with_bot.coe_lt_coe.2 (nat.succ_pos _)))))),
end

theorem monic_X_sub_C (x : α) : monic (X - C x) :=
by simpa only [C_neg] using monic_X_add_C (-x)

theorem monic_X_pow_sub {n : ℕ} (H : degree p ≤ n) : monic (X ^ (n+1) - p) :=
monic_X_pow_add ((degree_neg p).symm ▸ H)

theorem degree_mod_by_monic_le (p : polynomial α) {q : polynomial α}
  (hq : monic q) : degree (p %ₘ q) ≤ degree q :=
decidable.by_cases
  (assume H : q = 0, by rw [monic, H, leading_coeff_zero] at hq;
    have : (0:polynomial α) = 1 := (by rw [← C_0, ← C_1, hq]);
    rw [eq_zero_of_zero_eq_one _ this (p %ₘ q), eq_zero_of_zero_eq_one _ this q]; exact le_refl _)
  (assume H : q ≠ 0, le_of_lt $ degree_mod_by_monic_lt _ hq H)

lemma root_X_sub_C : is_root (X - C a) b ↔ a = b :=
by rw [is_root.def, eval_sub, eval_X, eval_C, sub_eq_zero_iff_eq, eq_comm]

def nonzero_comm_ring.of_polynomial_ne (h : p ≠ q) : nonzero_comm_ring α :=
{ zero := 0,
  one := 1,
  zero_ne_one := λ h01, h $
    by rw [← one_mul p, ← one_mul q, ← C_1, ← h01, C_0, zero_mul, zero_mul],
  ..show comm_ring α, by apply_instance }

end comm_ring

section nonzero_comm_ring
variables [nonzero_comm_ring α] {p q : polynomial α}

instance : nonzero_comm_ring (polynomial α) :=
{ ..polynomial.nonzero_comm_semiring,
  ..polynomial.comm_ring }

@[simp] lemma degree_X_sub_C (a : α) : degree (X - C a) = 1 :=
begin
  rw [sub_eq_add_neg, add_comm, ← @degree_X α],
  by_cases ha : a = 0,
  { simp only [ha, C_0, neg_zero, zero_add] },
  exact degree_add_eq_of_degree_lt (by rw [degree_X, degree_neg, degree_C ha]; exact dec_trivial)
end

lemma degree_X_pow_sub_C {n : ℕ} (hn : 0 < n) (a : α) :
  degree ((X : polynomial α) ^ n - C a) = n :=
have degree (-C a) < degree ((X : polynomial α) ^ n),
  from calc degree (-C a) ≤ 0 : by rw degree_neg; exact degree_C_le
  ... < degree ((X : polynomial α) ^ n) : by rwa [degree_X_pow];
    exact with_bot.coe_lt_coe.2 hn,
by rw [sub_eq_add_neg, add_comm, degree_add_eq_of_degree_lt this, degree_X_pow]

lemma X_pow_sub_C_ne_zero {n : ℕ} (hn : 0 < n) (a : α) :
  (X : polynomial α) ^ n - C a ≠ 0 :=
mt degree_eq_bot.2 (show degree ((X : polynomial α) ^ n - C a) ≠ ⊥,
  by rw degree_X_pow_sub_C hn; exact dec_trivial)

end nonzero_comm_ring

section comm_ring

variables [comm_ring α] {p q : polynomial α}

@[simp] lemma mod_by_monic_X_sub_C_eq_C_eval (p : polynomial α) (a : α) : p %ₘ (X - C a) = C (p.eval a) :=
if h0 : (0 : α) = 1 then by letI := subsingleton_of_zero_eq_one α h0; exact subsingleton.elim _ _
else
by letI : nonzero_comm_ring α := nonzero_comm_ring.of_ne h0; exact
have h : (p %ₘ (X - C a)).eval a = p.eval a :=
  by rw [mod_by_monic_eq_sub_mul_div _ (monic_X_sub_C a), eval_sub, eval_mul,
    eval_sub, eval_X, eval_C, sub_self, zero_mul, sub_zero],
have degree (p %ₘ (X - C a)) < 1 :=
  degree_X_sub_C a ▸ degree_mod_by_monic_lt p (monic_X_sub_C a) ((degree_X_sub_C a).symm ▸
    ne_zero_of_monic (monic_X_sub_C _)),
have degree (p %ₘ (X - C a)) ≤ 0 :=
  begin
    cases (degree (p %ₘ (X - C a))),
    { exact bot_le },
    { exact with_bot.some_le_some.2 (nat.le_of_lt_succ (with_bot.some_lt_some.1 this)) }
  end,
begin
  rw [eq_C_of_degree_le_zero this, eval_C] at h,
  rw [eq_C_of_degree_le_zero this, h]
end

lemma mul_div_by_monic_eq_iff_is_root : (X - C a) * (p /ₘ (X - C a)) = p ↔ is_root p a :=
⟨λ h, by rw [← h, is_root.def, eval_mul, eval_sub, eval_X, eval_C, sub_self, zero_mul],
λ h : p.eval a = 0,
  by conv {to_rhs, rw ← mod_by_monic_add_div p (monic_X_sub_C a)};
    rw [mod_by_monic_X_sub_C_eq_C_eval, h, C_0, zero_add]⟩

lemma dvd_iff_is_root : (X - C a) ∣ p ↔ is_root p a :=
⟨λ h, by rwa [← dvd_iff_mod_by_monic_eq_zero (monic_X_sub_C _),
    mod_by_monic_X_sub_C_eq_C_eval, ← C_0, C_inj] at h,
  λ h, ⟨(p /ₘ (X - C a)), by rw mul_div_by_monic_eq_iff_is_root.2 h⟩⟩

lemma mod_by_monic_X (p : polynomial α) : p %ₘ X = C (p.eval 0) :=
by rw [← mod_by_monic_X_sub_C_eq_C_eval, C_0, sub_zero]

section multiplicity

def decidable_dvd_monic (p : polynomial α) (hq : monic q) : decidable (q ∣ p) :=
decidable_of_iff (p %ₘ q = 0) (dvd_iff_mod_by_monic_eq_zero hq)

open_locale classical

lemma multiplicity_X_sub_C_finite (a : α) (h0 : p ≠ 0) :
  multiplicity.finite (X - C a) p :=
multiplicity_finite_of_degree_pos_of_monic
  (have (0 : α) ≠ 1, from (λ h, by haveI := subsingleton_of_zero_eq_one _ h;
      exact h0 (subsingleton.elim _ _)),
    by letI : nonzero_comm_ring α := { zero_ne_one := this, ..show comm_ring α, by apply_instance };
      rw degree_X_sub_C; exact dec_trivial)
    (monic_X_sub_C _) h0

def root_multiplicity (a : α) (p : polynomial α) : ℕ :=
if h0 : p = 0 then 0
else let I : decidable_pred (λ n : ℕ, ¬(X - C a) ^ (n + 1) ∣ p) :=
  λ n, @not.decidable _ (decidable_dvd_monic p (monic_pow (monic_X_sub_C a) (n + 1))) in
by exactI nat.find (multiplicity_X_sub_C_finite a h0)

lemma root_multiplicity_eq_multiplicity (p : polynomial α) (a : α) :
  root_multiplicity a p = if h0 : p = 0 then 0 else
  (multiplicity (X - C a) p).get (multiplicity_X_sub_C_finite a h0) :=
by simp [multiplicity, root_multiplicity, roption.dom];
  congr; funext; congr

lemma pow_root_multiplicity_dvd (p : polynomial α) (a : α) :
  (X - C a) ^ root_multiplicity a p ∣ p :=
if h : p = 0 then by simp [h]
else by rw [root_multiplicity_eq_multiplicity, dif_neg h];
  exact multiplicity.pow_multiplicity_dvd _

lemma div_by_monic_mul_pow_root_multiplicity_eq
  (p : polynomial α) (a : α) :
  p /ₘ ((X - C a) ^ root_multiplicity a p) *
  (X - C a) ^ root_multiplicity a p = p :=
have monic ((X - C a) ^ root_multiplicity a p),
  from monic_pow (monic_X_sub_C _) _,
by conv_rhs { rw [← mod_by_monic_add_div p this,
    (dvd_iff_mod_by_monic_eq_zero this).2 (pow_root_multiplicity_dvd _ _)] };
  simp [mul_comm]

lemma eval_div_by_monic_pow_root_multiplicity_ne_zero
  {p : polynomial α} (a : α) (hp : p ≠ 0) :
  (p /ₘ ((X - C a) ^ root_multiplicity a p)).eval a ≠ 0 :=
begin
  letI : nonzero_comm_ring α := nonzero_comm_ring.of_polynomial_ne hp,
  rw [ne.def, ← is_root.def, ← dvd_iff_is_root],
  rintros ⟨q, hq⟩,
  have := div_by_monic_mul_pow_root_multiplicity_eq p a,
  rw [mul_comm, hq, ← mul_assoc, ← pow_succ',
    root_multiplicity_eq_multiplicity, dif_neg hp] at this,
  exact multiplicity.is_greatest'
    (multiplicity_finite_of_degree_pos_of_monic
    (show (0 : with_bot ℕ) < degree (X - C a),
      by rw degree_X_sub_C; exact dec_trivial) _ hp)
    (nat.lt_succ_self _) (dvd_of_mul_right_eq _ this)
end

end multiplicity

end comm_ring

section integral_domain
variables [integral_domain α] {p q : polynomial α}

@[simp] lemma degree_mul_eq : degree (p * q) = degree p + degree q :=
if hp0 : p = 0 then by simp only [hp0, degree_zero, zero_mul, with_bot.bot_add]
else if hq0 : q = 0 then  by simp only [hq0, degree_zero, mul_zero, with_bot.add_bot]
else degree_mul_eq' $ mul_ne_zero (mt leading_coeff_eq_zero.1 hp0)
    (mt leading_coeff_eq_zero.1 hq0)

@[simp] lemma degree_pow_eq (p : polynomial α) (n : ℕ) :
  degree (p ^ n) = add_monoid.smul n (degree p) :=
by induction n; [simp only [pow_zero, degree_one, add_monoid.zero_smul],
simp only [*, pow_succ, succ_smul, degree_mul_eq]]

@[simp] lemma leading_coeff_mul (p q : polynomial α) : leading_coeff (p * q) =
  leading_coeff p * leading_coeff q :=
begin
  by_cases hp : p = 0,
  { simp only [hp, zero_mul, leading_coeff_zero] },
  { by_cases hq : q = 0,
    { simp only [hq, mul_zero, leading_coeff_zero] },
    { rw [leading_coeff_mul'],
      exact mul_ne_zero (mt leading_coeff_eq_zero.1 hp) (mt leading_coeff_eq_zero.1 hq) } }
end

@[simp] lemma leading_coeff_pow (p : polynomial α) (n : ℕ) :
  leading_coeff (p ^ n) = leading_coeff p ^ n :=
by induction n; [simp only [pow_zero, leading_coeff_one],
simp only [*, pow_succ, leading_coeff_mul]]

instance : integral_domain (polynomial α) :=
{ eq_zero_or_eq_zero_of_mul_eq_zero := λ a b h, begin
    have : leading_coeff 0 = leading_coeff a * leading_coeff b := h ▸ leading_coeff_mul a b,
    rw [leading_coeff_zero, eq_comm] at this,
    erw [← leading_coeff_eq_zero, ← leading_coeff_eq_zero],
    exact eq_zero_or_eq_zero_of_mul_eq_zero this
  end,
  ..polynomial.nonzero_comm_ring }

lemma nat_degree_mul_eq (hp : p ≠ 0) (hq : q ≠ 0) : nat_degree (p * q) =
  nat_degree p + nat_degree q :=
by rw [← with_bot.coe_eq_coe, ← degree_eq_nat_degree (mul_ne_zero hp hq),
    with_bot.coe_add, ← degree_eq_nat_degree hp,
    ← degree_eq_nat_degree hq, degree_mul_eq]

@[simp] lemma nat_degree_pow_eq (p : polynomial α) (n : ℕ) :
  nat_degree (p ^ n) = n * nat_degree p :=
if hp0 : p = 0
then if hn0 : n = 0 then by simp [hp0, hn0]
  else by rw [hp0, zero_pow (nat.pos_of_ne_zero hn0)]; simp
else nat_degree_pow_eq'
  (by rw [← leading_coeff_pow, ne.def, leading_coeff_eq_zero]; exact pow_ne_zero _ hp0)

lemma root_or_root_of_root_mul (h : is_root (p * q) a) : is_root p a ∨ is_root q a :=
by rw [is_root, eval_mul] at h;
  exact eq_zero_or_eq_zero_of_mul_eq_zero h

lemma degree_le_mul_left (p : polynomial α) (hq : q ≠ 0) : degree p ≤ degree (p * q) :=
if hp : p = 0 then by simp only [hp, zero_mul, le_refl]
else by rw [degree_mul_eq, degree_eq_nat_degree hp,
    degree_eq_nat_degree hq];
  exact with_bot.coe_le_coe.2 (nat.le_add_right _ _)

lemma exists_finset_roots : ∀ {p : polynomial α} (hp : p ≠ 0),
  ∃ s : finset α, (s.card : with_bot ℕ) ≤ degree p ∧ ∀ x, x ∈ s ↔ is_root p x
| p := λ hp, by haveI := classical.prop_decidable (∃ x, is_root p x); exact
if h : ∃ x, is_root p x
then
  let ⟨x, hx⟩ := h in
  have hpd : 0 < degree p := degree_pos_of_root hp hx,
  have hd0 : p /ₘ (X - C x) ≠ 0 :=
    λ h, by rw [← mul_div_by_monic_eq_iff_is_root.2 hx, h, mul_zero] at hp; exact hp rfl,
  have wf : degree (p /ₘ _) < degree p :=
    degree_div_by_monic_lt _ (monic_X_sub_C x) hp
    ((degree_X_sub_C x).symm ▸ dec_trivial),
  let ⟨t, htd, htr⟩ := @exists_finset_roots (p /ₘ (X - C x)) hd0 in
  have hdeg : degree (X - C x) ≤ degree p := begin
    rw [degree_X_sub_C, degree_eq_nat_degree hp],
    rw degree_eq_nat_degree hp at hpd,
    exact with_bot.coe_le_coe.2 (with_bot.coe_lt_coe.1 hpd)
  end,
  have hdiv0 : p /ₘ (X - C x) ≠ 0 := mt (div_by_monic_eq_zero_iff (monic_X_sub_C x)
    (ne_zero_of_monic (monic_X_sub_C x))).1 $ not_lt.2 hdeg,
  ⟨insert x t, calc (card (insert x t) : with_bot ℕ) ≤ card t + 1 :
    with_bot.coe_le_coe.2 $ finset.card_insert_le _ _
    ... ≤ degree p :
      by rw [← degree_add_div_by_monic (monic_X_sub_C x) hdeg,
          degree_X_sub_C, add_comm];
        exact add_le_add' (le_refl (1 : with_bot ℕ)) htd,
  begin
    assume y,
    rw [mem_insert, htr, eq_comm, ← root_X_sub_C],
    conv {to_rhs, rw ← mul_div_by_monic_eq_iff_is_root.2 hx},
    exact ⟨λ h, or.cases_on h (root_mul_right_of_is_root _) (root_mul_left_of_is_root _),
      root_or_root_of_root_mul⟩
  end⟩
else
  ⟨∅, (degree_eq_nat_degree hp).symm ▸ with_bot.coe_le_coe.2 (nat.zero_le _),
    by simpa only [not_mem_empty, false_iff, not_exists] using h⟩
using_well_founded {dec_tac := tactic.assumption}

/-- `roots p` noncomputably gives a finset containing all the roots of `p` -/
noncomputable def roots (p : polynomial α) : finset α :=
if h : p = 0 then ∅ else classical.some (exists_finset_roots h)

lemma card_roots (hp0 : p ≠ 0) : ((roots p).card : with_bot ℕ) ≤ degree p :=
begin
  unfold roots,
  rw dif_neg hp0,
  exact (classical.some_spec (exists_finset_roots hp0)).1
end

lemma card_roots' {p : polynomial α} (hp0 : p ≠ 0) : p.roots.card ≤ nat_degree p :=
with_bot.coe_le_coe.1 (le_trans (card_roots hp0) (le_of_eq $ degree_eq_nat_degree hp0))

lemma card_roots_sub_C {p : polynomial α} {a : α} (hp0 : 0 < degree p) :
  ((p - C a).roots.card : with_bot ℕ) ≤ degree p :=
calc ((p - C a).roots.card : with_bot ℕ) ≤ degree (p - C a) :
  card_roots $ mt sub_eq_zero.1 $ λ h, not_le_of_gt hp0 $ h.symm ▸ degree_C_le
... = degree p : by rw [sub_eq_add_neg, ← C_neg]; exact degree_add_C hp0

lemma card_roots_sub_C' {p : polynomial α} {a : α} (hp0 : 0 < degree p) :
  (p - C a).roots.card ≤ nat_degree p :=
with_bot.coe_le_coe.1 (le_trans (card_roots_sub_C hp0) (le_of_eq $ degree_eq_nat_degree
  (λ h, by simp [*, lt_irrefl] at *)))

@[simp] lemma mem_roots (hp : p ≠ 0) : a ∈ p.roots ↔ is_root p a :=
by unfold roots; rw dif_neg hp; exact (classical.some_spec (exists_finset_roots hp)).2 _

@[simp] lemma mem_roots_sub_C {p : polynomial α} {a x : α} (hp0 : 0 < degree p) :
  x ∈ (p - C a).roots ↔ p.eval x = a :=
(mem_roots (show p - C a ≠ 0, from mt sub_eq_zero.1 $ λ h,
    not_le_of_gt hp0 $ h.symm ▸ degree_C_le)).trans
  (by rw [is_root.def, eval_sub, eval_C, sub_eq_zero])

lemma card_roots_X_pow_sub_C {n : ℕ} (hn : 0 < n) (a : α) :
  (roots ((X : polynomial α) ^ n - C a)).card ≤ n :=
with_bot.coe_le_coe.1 $
calc ((roots ((X : polynomial α) ^ n - C a)).card : with_bot ℕ)
      ≤ degree ((X : polynomial α) ^ n - C a) : card_roots (X_pow_sub_C_ne_zero hn a)
  ... = n : degree_X_pow_sub_C hn a

/-- `nth_roots n a` noncomputably returns the solutions to `x ^ n = a`-/
def nth_roots {α : Type*} [integral_domain α] (n : ℕ) (a : α) : finset α :=
roots ((X : polynomial α) ^ n - C a)

@[simp] lemma mem_nth_roots {α : Type*} [integral_domain α] {n : ℕ} (hn : 0 < n) {a x : α} :
  x ∈ nth_roots n a ↔ x ^ n = a :=
by rw [nth_roots, mem_roots (X_pow_sub_C_ne_zero hn a),
  is_root.def, eval_sub, eval_C, eval_pow, eval_X, sub_eq_zero_iff_eq]

lemma card_nth_roots {α : Type*} [integral_domain α] (n : ℕ) (a : α) :
  (nth_roots n a).card ≤ n :=
if hn : n = 0
then if h : (X : polynomial α) ^ n - C a = 0
  then by simp only [nat.zero_le, nth_roots, roots, h, dif_pos rfl, card_empty]
  else with_bot.coe_le_coe.1 (le_trans (card_roots h)
   (by rw [hn, pow_zero, ← C_1, ← @is_ring_hom.map_sub _ _ _ _ (@C α _)];
      exact degree_C_le))
else by rw [← with_bot.coe_le_coe, ← degree_X_pow_sub_C (nat.pos_of_ne_zero hn) a];
  exact card_roots (X_pow_sub_C_ne_zero (nat.pos_of_ne_zero hn) a)

lemma coeff_comp_degree_mul_degree (hqd0 : nat_degree q ≠ 0) :
  coeff (p.comp q) (nat_degree p * nat_degree q) =
  leading_coeff p * leading_coeff q ^ nat_degree p :=
if hp0 : p = 0 then by simp [hp0] else
calc coeff (p.comp q) (nat_degree p * nat_degree q)
  = p.sum (λ n a, coeff (C a * q ^ n) (nat_degree p * nat_degree q)) :
    by rw [comp, eval₂, coeff_sum]
... = coeff (C (leading_coeff p) * q ^ nat_degree p) (nat_degree p * nat_degree q) :
  finset.sum_eq_single _
  begin
    assume b hbs hbp,
    have hq0 : q ≠ 0, from λ hq0, hqd0 (by rw [hq0, nat_degree_zero]),
    have : coeff p b ≠ 0, rwa [← apply_eq_coeff, ← finsupp.mem_support_iff],
    dsimp [apply_eq_coeff],
    refine coeff_eq_zero_of_degree_lt _,
    rw [degree_mul_eq, degree_C this, degree_pow_eq, zero_add, degree_eq_nat_degree hq0,
      ← with_bot.coe_smul, add_monoid.smul_eq_mul, with_bot.coe_lt_coe, nat.cast_id],
    exact (mul_lt_mul_right (nat.pos_of_ne_zero hqd0)).2
      (lt_of_le_of_ne (with_bot.coe_le_coe.1 (by rw ← degree_eq_nat_degree hp0; exact le_sup hbs)) hbp)
  end
  (by rw [finsupp.mem_support_iff, apply_eq_coeff, ← leading_coeff, ne.def, leading_coeff_eq_zero,
      classical.not_not]; simp {contextual := tt})
... = _ :
  have coeff (q ^ nat_degree p) (nat_degree p * nat_degree q) = leading_coeff (q ^ nat_degree p),
    by rw [leading_coeff, nat_degree_pow_eq],
  by rw [coeff_C_mul, this, leading_coeff_pow]

lemma nat_degree_comp : nat_degree (p.comp q) = nat_degree p * nat_degree q :=
le_antisymm nat_degree_comp_le
  (if hp0 : p = 0 then by rw [hp0, zero_comp, nat_degree_zero, zero_mul]
  else if hqd0 : nat_degree q = 0
  then have degree q ≤ 0, by rw [← with_bot.coe_zero, ← hqd0]; exact degree_le_nat_degree,
    by rw [eq_C_of_degree_le_zero this]; simp
  else le_nat_degree_of_ne_zero $
    have hq0 : q ≠ 0, from λ hq0, hqd0 $ by rw [hq0, nat_degree_zero],
    calc coeff (p.comp q) (nat_degree p * nat_degree q)
        = leading_coeff p * leading_coeff q ^ nat_degree p :
      coeff_comp_degree_mul_degree hqd0
    ... ≠ 0 : mul_ne_zero (mt leading_coeff_eq_zero.1 hp0)
      (pow_ne_zero _ (mt leading_coeff_eq_zero.1 hq0)))

lemma leading_coeff_comp (hq : nat_degree q ≠ 0) : leading_coeff (p.comp q) =
  leading_coeff p * leading_coeff q ^ nat_degree p :=
by rw [← coeff_comp_degree_mul_degree hq, ← nat_degree_comp]; refl

lemma degree_eq_zero_of_is_unit (h : is_unit p) : degree p = 0 :=
let ⟨q, hq⟩ := is_unit_iff_dvd_one.1 h in
have hp0 : p ≠ 0, from λ hp0, by simpa [hp0] using hq,
have hq0 : q ≠ 0, from λ hp0, by simpa [hp0] using hq,
have nat_degree (1 : polynomial α) = nat_degree (p * q),
  from congr_arg _ hq,
by rw [nat_degree_one, nat_degree_mul_eq hp0 hq0, eq_comm,
    _root_.add_eq_zero_iff, ← with_bot.coe_eq_coe,
    ← degree_eq_nat_degree hp0] at this;
  exact this.1

@[simp] lemma degree_coe_units (u : units (polynomial α)) :
  degree (u : polynomial α) = 0 :=
degree_eq_zero_of_is_unit ⟨u, rfl⟩

@[simp] lemma nat_degree_coe_units (u : units (polynomial α)) :
  nat_degree (u : polynomial α) = 0 :=
nat_degree_eq_of_degree_eq_some (degree_coe_units u)

lemma coeff_coe_units_zero_ne_zero (u : units (polynomial α)) :
  coeff (u : polynomial α) 0 ≠ 0 :=
begin
  conv in (0) {rw [← nat_degree_coe_units u]},
  rw [← leading_coeff, ne.def, leading_coeff_eq_zero],
  exact units.coe_ne_zero _
end

lemma degree_eq_degree_of_associated (h : associated p q) : degree p = degree q :=
let ⟨u, hu⟩ := h in by simp [hu.symm]

lemma degree_eq_one_of_irreducible_of_root (hi : irreducible p) {x : α} (hx : is_root p x) :
  degree p = 1 :=
let ⟨g, hg⟩ := dvd_iff_is_root.2 hx in
have is_unit (X - C x) ∨ is_unit g, from hi.2 _ _ hg,
this.elim
  (λ h, have h₁ : degree (X - C x) = 1, from degree_X_sub_C x,
    have h₂ : degree (X - C x) = 0, from degree_eq_zero_of_is_unit h,
    by rw h₁ at h₂; exact absurd h₂ dec_trivial)
  (λ hgu, by rw [hg, degree_mul_eq, degree_X_sub_C, degree_eq_zero_of_is_unit hgu, add_zero])

end integral_domain

section field
variables [field α] {p q : polynomial α}
instance : vector_space α (polynomial α) := finsupp.vector_space _ _

lemma is_unit_iff_degree_eq_zero : is_unit p ↔ degree p = 0 :=
⟨degree_eq_zero_of_is_unit,
  λ h, have degree p ≤ 0, by simp [*, le_refl],
    have hc : coeff p 0 ≠ 0, from λ hc,
        by rw [eq_C_of_degree_le_zero this, hc] at h;
        simpa using h,
    is_unit_iff_dvd_one.2 ⟨C (coeff p 0)⁻¹, begin
      conv in p { rw eq_C_of_degree_le_zero this },
      rw [← C_mul, _root_.mul_inv_cancel hc, C_1]
    end⟩⟩

lemma degree_pos_of_ne_zero_of_nonunit (hp0 : p ≠ 0) (hp : ¬is_unit p) :
  0 < degree p :=
lt_of_not_ge (λ h, by rw [eq_C_of_degree_le_zero h] at hp0 hp;
  exact (hp $ is_unit.map' C $
    is_unit.mk0 (coeff p 0) (mt C_inj.2 (by simpa using hp0))))

lemma irreducible_of_degree_eq_one (hp1 : degree p = 1) : irreducible p :=
⟨mt is_unit_iff_dvd_one.1 (λ ⟨q, hq⟩,
  absurd (congr_arg degree hq) (λ h,
    have degree q = 0, by rw [degree_one, degree_mul_eq, hp1, eq_comm,
      nat.with_bot.add_eq_zero_iff] at h; exact h.2,
    by simp [degree_mul_eq, this, degree_one, hp1] at h;
      exact absurd h dec_trivial)),
λ q r hpqr, begin
  have := congr_arg degree hpqr,
  rw [hp1, degree_mul_eq, eq_comm, nat.with_bot.add_eq_one_iff] at this,
  rw [is_unit_iff_degree_eq_zero, is_unit_iff_degree_eq_zero]; tautology
end⟩

lemma monic_mul_leading_coeff_inv (h : p ≠ 0) :
  monic (p * C (leading_coeff p)⁻¹) :=
by rw [monic, leading_coeff_mul, leading_coeff_C,
  mul_inv_cancel (show leading_coeff p ≠ 0, from mt leading_coeff_eq_zero.1 h)]

lemma degree_mul_leading_coeff_inv (p : polynomial α) (h : q ≠ 0) :
  degree (p * C (leading_coeff q)⁻¹) = degree p :=
have h₁ : (leading_coeff q)⁻¹ ≠ 0 :=
  inv_ne_zero (mt leading_coeff_eq_zero.1 h),
by rw [degree_mul_eq, degree_C h₁, add_zero]

def div (p q : polynomial α) :=
C (leading_coeff q)⁻¹ * (p /ₘ (q * C (leading_coeff q)⁻¹))

def mod (p q : polynomial α) :=
p %ₘ (q * C (leading_coeff q)⁻¹)

private lemma quotient_mul_add_remainder_eq_aux (p q : polynomial α) :
  q * div p q + mod p q = p :=
if h : q = 0 then by simp only [h, zero_mul, mod, mod_by_monic_zero, zero_add]
else begin
  conv {to_rhs, rw ← mod_by_monic_add_div p (monic_mul_leading_coeff_inv h)},
  rw [div, mod, add_comm, mul_assoc]
end

private lemma remainder_lt_aux (p : polynomial α) (hq : q ≠ 0) :
  degree (mod p q) < degree q :=
by rw ← degree_mul_leading_coeff_inv q hq; exact
  degree_mod_by_monic_lt p (monic_mul_leading_coeff_inv hq)
    (mul_ne_zero hq (mt leading_coeff_eq_zero.2 (by rw leading_coeff_C;
      exact inv_ne_zero (mt leading_coeff_eq_zero.1 hq))))

instance : has_div (polynomial α) := ⟨div⟩

instance : has_mod (polynomial α) := ⟨mod⟩

lemma div_def : p / q = C (leading_coeff q)⁻¹ * (p /ₘ (q * C (leading_coeff q)⁻¹)) := rfl

lemma mod_def : p % q = p %ₘ (q * C (leading_coeff q)⁻¹) := rfl

lemma mod_by_monic_eq_mod (p : polynomial α) (hq : monic q) : p %ₘ q = p % q :=
show p %ₘ q = p %ₘ (q * C (leading_coeff q)⁻¹), by simp only [monic.def.1 hq, inv_one, mul_one, C_1]

lemma div_by_monic_eq_div (p : polynomial α) (hq : monic q) : p /ₘ q = p / q :=
show p /ₘ q = C (leading_coeff q)⁻¹ * (p /ₘ (q * C (leading_coeff q)⁻¹)),
by simp only [monic.def.1 hq, inv_one, C_1, one_mul, mul_one]

lemma mod_X_sub_C_eq_C_eval (p : polynomial α) (a : α) : p % (X - C a) = C (p.eval a) :=
mod_by_monic_eq_mod p (monic_X_sub_C a) ▸ mod_by_monic_X_sub_C_eq_C_eval _ _

lemma mul_div_eq_iff_is_root : (X - C a) * (p / (X - C a)) = p ↔ is_root p a :=
div_by_monic_eq_div p (monic_X_sub_C a) ▸ mul_div_by_monic_eq_iff_is_root

instance : euclidean_domain (polynomial α) :=
{ quotient := (/),
  quotient_zero := by simp [div_def],
  remainder := (%),
  r := _,
  r_well_founded := degree_lt_wf,
  quotient_mul_add_remainder_eq := quotient_mul_add_remainder_eq_aux,
  remainder_lt := λ p q hq, remainder_lt_aux _ hq,
  mul_left_not_lt := λ p q hq, not_lt_of_ge (degree_le_mul_left _ hq) }

lemma mod_eq_self_iff (hq0 : q ≠ 0) : p % q = p ↔ degree p < degree q :=
⟨λ h, h ▸ euclidean_domain.mod_lt _ hq0,
λ h, have ¬degree (q * C (leading_coeff q)⁻¹) ≤ degree p :=
  not_le_of_gt $ by rwa degree_mul_leading_coeff_inv q hq0,
begin
  rw [mod_def, mod_by_monic, dif_pos (monic_mul_leading_coeff_inv hq0)],
  unfold div_mod_by_monic_aux,
  simp only [this, false_and, if_false]
end⟩

lemma div_eq_zero_iff (hq0 : q ≠ 0) : p / q = 0 ↔ degree p < degree q :=
⟨λ h, by have := euclidean_domain.div_add_mod p q;
  rwa [h, mul_zero, zero_add, mod_eq_self_iff hq0] at this,
λ h, have hlt : degree p < degree (q * C (leading_coeff q)⁻¹),
    by rwa degree_mul_leading_coeff_inv q hq0,
  have hm : monic (q * C (leading_coeff q)⁻¹) := monic_mul_leading_coeff_inv hq0,
  by rw [div_def, (div_by_monic_eq_zero_iff hm (ne_zero_of_monic hm)).2 hlt, mul_zero]⟩

lemma degree_add_div (hq0 : q ≠ 0) (hpq : degree q ≤ degree p) :
  degree q + degree (p / q) = degree p :=
have degree (p % q) < degree (q * (p / q)) :=
  calc degree (p % q) < degree q : euclidean_domain.mod_lt _ hq0
  ... ≤ _ : degree_le_mul_left _ (mt (div_eq_zero_iff hq0).1 (not_lt_of_ge hpq)),
by conv {to_rhs, rw [← euclidean_domain.div_add_mod p q, add_comm,
    degree_add_eq_of_degree_lt this, degree_mul_eq]}

lemma degree_div_le (p q : polynomial α) : degree (p / q) ≤ degree p :=
if hq : q = 0 then by simp [hq]
else by rw [div_def, mul_comm, degree_mul_leading_coeff_inv _ hq];
  exact degree_div_by_monic_le _ _

lemma degree_div_lt (hp : p ≠ 0) (hq : 0 < degree q) : degree (p / q) < degree p :=
have hq0 : q ≠ 0, from λ hq0, by simpa [hq0] using hq,
by rw [div_def, mul_comm, degree_mul_leading_coeff_inv _ hq0];
  exact degree_div_by_monic_lt _ (monic_mul_leading_coeff_inv hq0) hp
    (by rw degree_mul_leading_coeff_inv _ hq0; exact hq)

@[simp] lemma degree_map [field β] (p : polynomial α) (f : α →+* β) :
  degree (p.map f) = degree p :=
p.degree_map_eq_of_injective (is_ring_hom.injective f)

@[simp] lemma nat_degree_map [field β] (f : α →+* β) :
  nat_degree (p.map f) = nat_degree p :=
nat_degree_eq_of_degree_eq (degree_map _ f)

@[simp] lemma leading_coeff_map [field β] (f : α →+* β) :
  leading_coeff (p.map f) = f (leading_coeff p) :=
by simp [leading_coeff, coeff_map f]

lemma map_div [field β] (f : α →+* β) :
  (p / q).map f = p.map f / q.map f :=
if hq0 : q = 0 then by simp [hq0]
else
by rw [div_def, div_def, map_mul, map_div_by_monic f (monic_mul_leading_coeff_inv hq0)];
  simp [is_ring_hom.map_inv f, leading_coeff, coeff_map f]

lemma map_mod [field β] (f : α →+* β) :
  (p % q).map f = p.map f % q.map f :=
if hq0 : q = 0 then by simp [hq0]
else by rw [mod_def, mod_def, leading_coeff_map f, ← is_ring_hom.map_inv f, ← map_C f,
  ← map_mul f, map_mod_by_monic f (monic_mul_leading_coeff_inv hq0)]

@[simp] lemma map_eq_zero [field β] (f : α →+* β) :
  p.map f = 0 ↔ p = 0 :=
by simp [polynomial.ext_iff, is_ring_hom.map_eq_zero f, coeff_map]

lemma exists_root_of_degree_eq_one (h : degree p = 1) : ∃ x, is_root p x :=
⟨-(p.coeff 0 / p.coeff 1),
  have p.coeff 1 ≠ 0,
    by rw ← nat_degree_eq_of_degree_eq_some h;
    exact mt leading_coeff_eq_zero.1 (λ h0, by simpa [h0] using h),
  by conv in p { rw [eq_X_add_C_of_degree_le_one (show degree p ≤ 1, by rw h; exact le_refl _)] };
    simp [is_root, mul_div_cancel' _ this]⟩

lemma coeff_inv_units (u : units (polynomial α)) (n : ℕ) :
  ((↑u : polynomial α).coeff n)⁻¹ = ((↑u⁻¹ : polynomial α).coeff n) :=
begin
  rw [eq_C_of_degree_eq_zero (degree_coe_units u), eq_C_of_degree_eq_zero (degree_coe_units u⁻¹),
    coeff_C, coeff_C, inv_eq_one_div],
  split_ifs,
  { rw [div_eq_iff_mul_eq (coeff_coe_units_zero_ne_zero u), coeff_zero_eq_eval_zero,
      coeff_zero_eq_eval_zero, ← eval_mul, ← units.coe_mul, inv_mul_self];
    simp },
  { simp }
end

instance : normalization_domain (polynomial α) :=
{ norm_unit := λ p, if hp0 : p = 0 then 1
    else ⟨C p.leading_coeff⁻¹, C p.leading_coeff,
      by rw [← C_mul, inv_mul_cancel, C_1];
       exact mt leading_coeff_eq_zero.1 hp0,
      by rw [← C_mul, mul_inv_cancel, C_1];
       exact mt leading_coeff_eq_zero.1 hp0,⟩,
  norm_unit_zero := dif_pos rfl,
  norm_unit_mul := λ p q hp0 hq0, begin
      rw [dif_neg hp0, dif_neg hq0, dif_neg (mul_ne_zero hp0 hq0)],
      apply units.ext,
      show C (leading_coeff (p * q))⁻¹ = C (leading_coeff p)⁻¹ * C (leading_coeff q)⁻¹,
      rw [leading_coeff_mul, mul_inv', C_mul, mul_comm]
    end,
  norm_unit_coe_units := λ u,
    have hu : degree ↑u⁻¹ = 0, from degree_eq_zero_of_is_unit ⟨u⁻¹, rfl⟩,
    begin
      apply units.ext,
      rw [dif_neg (units.coe_ne_zero u)],
      conv_rhs {rw eq_C_of_degree_eq_zero hu},
      refine C_inj.2 _,
      rw [← nat_degree_eq_of_degree_eq_some hu, leading_coeff,
        coeff_inv_units],
      simp
    end,
  ..polynomial.integral_domain }

lemma monic_normalize (hp0 : p ≠ 0) : monic (normalize p) :=
show leading_coeff (p * ↑(dite _ _ _)) = 1,
by rw dif_neg hp0; exact monic_mul_leading_coeff_inv hp0

lemma coe_norm_unit (hp : p ≠ 0) : (norm_unit p : polynomial α) = C p.leading_coeff⁻¹ :=
show ↑(dite _ _ _) = C p.leading_coeff⁻¹, by rw dif_neg hp; refl

end field

section derivative
variables [comm_semiring α]

/-- `derivative p` formal derivative of the polynomial `p` -/
def derivative (p : polynomial α) : polynomial α := p.sum (λn a, C (a * n) * X^(n - 1))

lemma coeff_derivative (p : polynomial α) (n : ℕ) : coeff (derivative p) n = coeff p (n + 1) * (n + 1) :=
begin
  rw [derivative],
  simp only [coeff_X_pow, coeff_sum, coeff_C_mul],
  rw [finsupp.sum, finset.sum_eq_single (n + 1), apply_eq_coeff],
  { rw [if_pos (nat.add_sub_cancel _ _).symm, mul_one, nat.cast_add, nat.cast_one] },
  { assume b, cases b,
    { intros, rw [nat.cast_zero, mul_zero, zero_mul] },
    { intros _ H, rw [nat.succ_sub_one b, if_neg (mt (congr_arg nat.succ) H.symm), mul_zero] } },
  { intro H, rw [not_mem_support_iff.1 H, zero_mul, zero_mul] }
end

@[simp] lemma derivative_zero : derivative (0 : polynomial α) = 0 :=
finsupp.sum_zero_index

lemma derivative_monomial (a : α) (n : ℕ) : derivative (C a * X ^ n) = C (a * n) * X^(n - 1) :=
by rw [← single_eq_C_mul_X, ← single_eq_C_mul_X, derivative, sum_single_index, single_eq_C_mul_X];
  simp only [zero_mul, C_0]; refl

@[simp] lemma derivative_C {a : α} : derivative (C a) = 0 :=
suffices derivative (C a * X^0) = C (a * 0:α) * X ^ 0,
  by simpa only [mul_one, zero_mul, C_0, mul_zero, pow_zero],
derivative_monomial a 0

@[simp] lemma derivative_X : derivative (X : polynomial α) = 1 :=
suffices derivative (C (1:α) * X^1) = C (1 * (1:ℕ)) * X ^ 0,
  by simpa only [mul_one, one_mul, C_1, pow_one, nat.cast_one, pow_zero],
derivative_monomial 1 1

@[simp] lemma derivative_one : derivative (1 : polynomial α) = 0 :=
derivative_C

@[simp] lemma derivative_add {f g : polynomial α} :
  derivative (f + g) = derivative f + derivative g :=
by refine finsupp.sum_add_index _ _; intros;
simp only [add_mul, zero_mul, C_0, C_add, C_mul]

instance : is_add_monoid_hom (derivative : polynomial α → polynomial α) :=
{ map_add := λ _ _, derivative_add, map_zero := derivative_zero }

@[simp] lemma derivative_sum {s : finset β} {f : β → polynomial α} :
  derivative (s.sum f) = s.sum (λb, derivative (f b)) :=
(s.sum_hom derivative).symm

@[simp] lemma derivative_mul {f g : polynomial α} :
  derivative (f * g) = derivative f * g + f * derivative g :=
calc derivative (f * g) = f.sum (λn a, g.sum (λm b, C ((a * b) * (n + m : ℕ)) * X^((n + m) - 1))) :
  begin
    transitivity, exact derivative_sum,
    transitivity, { apply finset.sum_congr rfl, assume x hx, exact derivative_sum },
    apply finset.sum_congr rfl, assume n hn, apply finset.sum_congr rfl, assume m hm,
    transitivity,
    { apply congr_arg, exact single_eq_C_mul_X },
    exact derivative_monomial _ _
  end
  ... = f.sum (λn a, g.sum (λm b,
      (C (a * n) * X^(n - 1)) * (C b * X^m) + (C a * X^n) * (C (b * m) * X^(m - 1)))) :
    sum_congr rfl $ assume n hn, sum_congr rfl $ assume m hm,
      by simp only [nat.cast_add, mul_add, add_mul, C_add, C_mul];
      cases n; simp only [nat.succ_sub_succ, pow_zero];
      cases m; simp only [nat.cast_zero, C_0, nat.succ_sub_succ, zero_mul, mul_zero,
        nat.sub_zero, pow_zero, pow_add, one_mul, pow_succ, mul_comm, mul_left_comm]
  ... = derivative f * g + f * derivative g :
    begin
      conv { to_rhs, congr,
        { rw [← sum_C_mul_X_eq g] },
        { rw [← sum_C_mul_X_eq f] } },
      unfold derivative finsupp.sum,
      simp only [sum_add_distrib, finset.mul_sum, finset.sum_mul]
    end

lemma derivative_eval (p : polynomial α) (x : α) : p.derivative.eval x = p.sum (λ n a, (a * n)*x^(n-1)) :=
by simp [derivative, eval_sum, eval_pow]

end derivative

section domain
variables [integral_domain α]

lemma mem_support_derivative [char_zero α] (p : polynomial α) (n : ℕ) :
  n ∈ (derivative p).support ↔ n + 1 ∈ p.support :=
suffices (¬(coeff p (n + 1) = 0 ∨ ((n + 1:ℕ) : α) = 0)) ↔ coeff p (n + 1) ≠ 0,
  by simpa only [coeff_derivative, apply_eq_coeff, mem_support_iff, ne.def, mul_eq_zero],
by rw [nat.cast_eq_zero]; simp only [nat.succ_ne_zero, or_false]

@[simp] lemma degree_derivative_eq [char_zero α] (p : polynomial α) (hp : 0 < nat_degree p) :
  degree (derivative p) = (nat_degree p - 1 : ℕ) :=
le_antisymm
  (le_trans (degree_sum_le _ _) $ sup_le $ assume n hn,
    have n ≤ nat_degree p, begin
      rw [← with_bot.coe_le_coe, ← degree_eq_nat_degree],
      { refine le_degree_of_ne_zero _, simpa only [mem_support_iff] using hn },
      { assume h, simpa only [h, support_zero] using hn }
    end,
    le_trans (degree_monomial_le _ _) $ with_bot.coe_le_coe.2 $ nat.sub_le_sub_right this _)
  begin
    refine le_sup _,
    rw [mem_support_derivative, nat.sub_add_cancel, mem_support_iff],
    { show ¬ leading_coeff p = 0,
      rw [leading_coeff_eq_zero],
      assume h, rw [h, nat_degree_zero] at hp,
      exact lt_irrefl 0 (lt_of_le_of_lt (zero_le _) hp), },
    exact hp
  end

end domain

section identities

/- @TODO: pow_add_expansion and pow_sub_pow_factor are not specific to polynomials.
  These belong somewhere else. But not in group_power because they depend on tactic.ring

Maybe use data.nat.choose to prove it.
 -/

def pow_add_expansion {α : Type*} [comm_semiring α] (x y : α) : ∀ (n : ℕ),
  {k // (x + y)^n = x^n + n*x^(n-1)*y + k * y^2}
| 0 := ⟨0, by simp⟩
| 1 := ⟨0, by simp⟩
| (n+2) :=
  begin
    cases pow_add_expansion (n+1) with z hz,
    existsi x*z + (n+1)*x^n+z*y,
    calc (x + y) ^ (n + 2) = (x + y) * (x + y) ^ (n + 1) : by ring_exp
    ... = (x + y) * (x ^ (n + 1) + ↑(n + 1) * x ^ (n + 1 - 1) * y + z * y ^ 2) : by rw hz
    ... = x ^ (n + 2) + ↑(n + 2) * x ^ (n + 1) * y + (x*z + (n+1)*x^n+z*y) * y ^ 2 :
      by { push_cast, ring_exp! }
  end

variables [comm_ring α]

private def poly_binom_aux1 (x y : α) (e : ℕ) (a : α) :
  {k : α // a * (x + y)^e = a * (x^e + e*x^(e-1)*y + k*y^2)} :=
begin
  existsi (pow_add_expansion x y e).val,
  congr,
  apply (pow_add_expansion _ _ _).property
end

private lemma poly_binom_aux2 (f : polynomial α) (x y : α) :
  f.eval (x + y) = f.sum (λ e a, a * (x^e + e*x^(e-1)*y + (poly_binom_aux1 x y e a).val*y^2)) :=
begin
  unfold eval eval₂, congr, ext,
  apply (poly_binom_aux1 x y _ _).property
end

private lemma poly_binom_aux3 (f : polynomial α) (x y : α) : f.eval (x + y) =
  f.sum (λ e a, a * x^e) +
  f.sum (λ e a, (a * e * x^(e-1)) * y) +
  f.sum (λ e a, (a *(poly_binom_aux1 x y e a).val)*y^2) :=
by rw poly_binom_aux2; simp [left_distrib, finsupp.sum_add, mul_assoc]

def binom_expansion (f : polynomial α) (x y : α) :
  {k : α // f.eval (x + y) = f.eval x + (f.derivative.eval x) * y + k * y^2} :=
begin
  existsi f.sum (λ e a, a *((poly_binom_aux1 x y e a).val)),
  rw poly_binom_aux3,
  congr,
  { rw derivative_eval, symmetry,
    apply finsupp.sum_mul },
  { symmetry, apply finsupp.sum_mul }
end

def pow_sub_pow_factor (x y : α) : Π {i : ℕ},{z : α // x^i - y^i = z*(x - y)}
| 0 := ⟨0, by simp⟩
| 1 := ⟨1, by simp⟩
| (k+2) :=
  begin
    cases @pow_sub_pow_factor (k+1) with z hz,
    existsi z*x + y^(k+1),
    calc x ^ (k + 2) - y ^ (k + 2)
        = x * (x ^ (k + 1) - y ^ (k + 1)) + (x * y ^ (k + 1) - y ^ (k + 2)) : by ring_exp
    ... = x * (z * (x - y)) + (x * y ^ (k + 1) - y ^ (k + 2)) : by rw hz
    ... = (z * x + y ^ (k + 1)) * (x - y) : by ring_exp
  end

def eval_sub_factor (f : polynomial α) (x y : α) :
  {z : α // f.eval x - f.eval y = z*(x - y)} :=
begin
  existsi f.sum (λ a b, b * (pow_sub_pow_factor x y).val),
  unfold eval eval₂,
  rw [←finsupp.sum_sub],
  have : finsupp.sum f (λ (a : ℕ) (b : α), b * (pow_sub_pow_factor x y).val) * (x - y) =
    finsupp.sum f (λ (a : ℕ) (b : α), b * (pow_sub_pow_factor x y).val * (x - y)),
  { apply finsupp.sum_mul },
  rw this,
  congr, ext e a,
  rw [mul_assoc, ←(pow_sub_pow_factor x y).property],
  simp [mul_sub]
end

end identities

end polynomial

namespace is_integral_domain

variables {α : Type*} [comm_ring α]

/-- Lift evidence that `is_integral_domain α` to `is_integral_domain (polynomial α)`. -/
lemma polynomial (h : is_integral_domain α) : is_integral_domain (polynomial α) :=
@integral_domain.to_is_integral_domain _ (@polynomial.integral_domain _ (h.to_integral_domain _))

end is_integral_domain<|MERGE_RESOLUTION|>--- conflicted
+++ resolved
@@ -1353,16 +1353,9 @@
 section aeval
 /-- `R[X]` is the generator of the category `R-Alg`. -/
 instance polynomial (R : Type u) [comm_semiring R] : algebra R (polynomial R) :=
-<<<<<<< HEAD
-{ to_fun := ring_hom.of polynomial.C,
-  commutes' := λ _ _, mul_comm _ _,
-  smul_def' := λ c p, (polynomial.C_mul' c p).symm,
-  .. polynomial.semimodule }
-=======
 { commutes' := λ _ _, mul_comm _ _,
   smul_def' := λ c p, (polynomial.C_mul' c p).symm,
-  .. polynomial.semimodule, .. ring_hom.of polynomial.C, }
->>>>>>> 3cc7a32b
+  .. polynomial.semimodule, .. ring_hom.of polynomial.C }
 
 variables (R : Type u) (A : Type v)
 variables [comm_ring R] [comm_ring A] [algebra R A]
