--- conflicted
+++ resolved
@@ -98,13 +98,8 @@
 @[simp] lemma countable_singleton (a : α) : countable ({a} : set α) :=
 ⟨of_equiv _ (equiv.set.singleton a)⟩
 
-<<<<<<< HEAD
-lemma countable_subset {s₁ s₂ : set α} (h : s₁ ⊆ s₂) : countable s₂ → countable s₁
+lemma countable.mono {s₁ s₂ : set α} (h : s₁ ⊆ s₂) : countable s₂ → countable s₁
 | ⟨H⟩ := ⟨@of_inj _ _ H _ (embedding_of_subset _ _ h).2⟩
-=======
-lemma countable.mono {s₁ s₂ : set α} (h : s₁ ⊆ s₂) : countable s₂ → countable s₁
-| ⟨H⟩ := ⟨@of_inj _ _ H _ (embedding_of_subset h).2⟩
->>>>>>> 0c8d2e28
 
 lemma countable.image {s : set α} (hs : countable s) (f : α → β) : countable (f '' s) :=
 let f' : s → f '' s := λ⟨a, ha⟩, ⟨f a, mem_image_of_mem f ha⟩ in
